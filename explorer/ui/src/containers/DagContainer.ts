import { action, autorun, observable, runInAction } from 'mobx';

import ErrorContainer from './ErrorContainer';
import { CasperService, encodeBase16 } from 'casperlabs-sdk';
import {
  BlockInfo,
  Event
} from 'casperlabs-grpc/io/casperlabs/casper/consensus/info_pb';
import { Subscription } from 'rxjs';
import { ToggleStore } from '../components/ToggleButton';

export class DagStep {
  constructor(private container: DagContainer) {
  }

  private step = (f: () => number) => () => {
    this.maxRank = f();
    this.container.refreshBlockDagAndSetupSubscriber();
    this.container.selectedBlock = undefined;
  };

  private get maxRank() {
    return this.container.maxRank;
  }

  private get depth() {
    return this.container.depth;
  }

  private set maxRank(rank: number) {
    this.container.maxRank = rank;
  }

  private get currentMaxRank() {
    let blockRank =
      this.container.hasBlocks &&
      this.container
        .blocks![0].getSummary()!
        .getHeader()!
        .getRank();
    return this.maxRank === 0 && blockRank ? blockRank : this.maxRank;
  }

  first = this.step(() => this.depth - 1);

  prev = this.step(() =>
    this.maxRank === 0 && this.currentMaxRank <= this.depth
      ? 0
      : this.currentMaxRank > this.depth
      ? this.currentMaxRank - this.depth
      : this.currentMaxRank
  );

  next = this.step(() => this.currentMaxRank + this.depth);

  last = this.step(() => 0);
}

enum SubscribeState {
  UN_INIT,
  ON,
 OFF
}

export class DagContainer {
  @observable blocks: BlockInfo[] | null = null;
  @observable selectedBlock: BlockInfo | undefined = undefined;
  @observable depth = 10;
  @observable maxRank = 0;
  @observable validatorsListToggleStore: ToggleStore = new ToggleStore(false);
  @observable lastFinalizedBlock: BlockInfo | undefined = undefined;
  @observable eventsSubscriber: Subscription | null = null;
  @observable subscribeToggleStore: ToggleStore = new ToggleStore(true);

  constructor(
    private errors: ErrorContainer,
    private casperService: CasperService
  ) {
    // so that change of subscribeToggleStore can trigger `setUpSubscriber`
    autorun(() => this.setUpSubscriber(this.subscribeToggleStore.isPressed), {
      delay: 100
    });
  }

  get minRank() {
    return Math.max(0, this.maxRank - this.depth + 1);
  }

  get hasBlocks() {
    return this.blocks ? this.blocks.length > 0 : false;
  }

<<<<<<< HEAD
  get isLatestDag() {
    return this.maxRank === 0;
  }

  private get subscriberState(): SubscribeState {
    if (!this.eventsSubscriber) {
      return SubscribeState.UN_INIT;
    } else if (!this.eventsSubscriber.closed) {
      return SubscribeState.ON;
    } else {
      return SubscribeState.OFF;
=======
  async selectByBlockHashBase16(blockHashBase16: string) {
    let selectedBlock = this.blocks!.find(
      x =>
        encodeBase16(x.getSummary()!.getBlockHash_asU8()) ===
        blockHashBase16
    );
    if (selectedBlock) {
      this.selectedBlock = selectedBlock;
    } else {
      await this.errors.capture(
        this.casperService.getBlockInfo(blockHashBase16, 0).then(block => {
          this.selectedBlock = block;
          this.blocks!.push(block);
        })
      );
>>>>>>> 8f8a7755
    }
  }

  step = new DagStep(this);

  unsubscribe() {
    if (this.subscriberState == SubscribeState.ON) {
      this.eventsSubscriber!.unsubscribe();
    }
  }

  @action
  setUpSubscriber(subscribeToggleEnabled: boolean) {
    if (this.isLatestDag && subscribeToggleEnabled) {
      // enable subscriber
      if (this.subscriberState === SubscribeState.ON) {
        // when clicking refresh button, we can reused the web socket.
        return;
      } else {
        if (this.subscriberState === SubscribeState.OFF) {
          // Refresh when switching from OFF to ON
          this.refreshBlockDag();
        }

        let subscribeTopics = {
          blockAdded: true,
          blockFinalized: false
        };
        let obs = this.casperService.subscribeEvents(subscribeTopics);

        this.eventsSubscriber = obs.subscribe({
          next: (event: Event) => {
            let block = event.getBlockAdded()?.getBlock();
            if (block) {
              let index: number | undefined = this.blocks?.findIndex(
                b =>
                  b.getSummary()?.getBlockHash_asB64() ===
                  block!.getSummary()?.getBlockHash_asB64()
              );

              if (index === -1) {
                // blocks with rank < N+1-depth will be culled
                let culledThreshold = block!.getSummary()!.getHeader()!.getRank() + 1 - this.depth;
                let remainingBlocks: BlockInfo[] = [];
                if (this.blocks !== null) {
                  remainingBlocks = this.blocks.filter(b => {
                    let rank = b.getSummary()?.getHeader()?.getRank();
                    if (rank !== undefined) {
                      return rank >= culledThreshold;
                    }
                    return false;
                  });
                }
                remainingBlocks.splice(0, 0, block!);
                runInAction(() => {
                  this.blocks = remainingBlocks;
                });
              }
            }
          }
        });
      }
    } else {
      // disable subscriber
      this.unsubscribe();
    }
  }

  async refreshBlockDagAndSetupSubscriber() {
    await this.refreshBlockDag();
    this.setUpSubscriber(this.subscribeToggleStore.isPressed);
  }

  private async refreshBlockDag() {
    await this.errors.capture(
      this.casperService
        .getBlockInfos(this.depth, this.maxRank)
        .then(blocks => {
          this.blocks = blocks;
        })
    );

    await this.errors.capture(
      this.casperService.getLatestBlockInfo().then(block => {
        this.lastFinalizedBlock = block;
      })
    );
  }
}

export default DagContainer;<|MERGE_RESOLUTION|>--- conflicted
+++ resolved
@@ -90,7 +90,6 @@
     return this.blocks ? this.blocks.length > 0 : false;
   }
 
-<<<<<<< HEAD
   get isLatestDag() {
     return this.maxRank === 0;
   }
@@ -102,7 +101,9 @@
       return SubscribeState.ON;
     } else {
       return SubscribeState.OFF;
-=======
+    }
+  }
+
   async selectByBlockHashBase16(blockHashBase16: string) {
     let selectedBlock = this.blocks!.find(
       x =>
@@ -118,7 +119,6 @@
           this.blocks!.push(block);
         })
       );
->>>>>>> 8f8a7755
     }
   }
 
