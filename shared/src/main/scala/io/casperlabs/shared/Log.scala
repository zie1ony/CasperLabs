--- conflicted
+++ resolved
@@ -60,7 +60,6 @@
 object Log {
   def apply[F[_]](implicit L: Log[F]): Log[F] = L
 
-<<<<<<< HEAD
   // This should only be used in testing, it disables all logging even SLF4j
   // Otherwise we see output from http4s during tests, something that used
   // to be disabled by having a test version of logback.xml
@@ -89,39 +88,6 @@
     // Create the wrapper that we can pass around.
     log[F](logger)
   }
-=======
-  implicit class LogOps[F[_]: Log, A](fa: F[A]) {
-
-    /** Materializes an error from `F` context (if any), logs it and returns as Left.
-      * Otherwise returns Right(result)
-      *
-      * @param msg Error message. Defaults to empty.
-      * @param logSource
-      * @param M
-      * @tparam E
-      * @return Result. Either an error (wrapped in Left) or result (wrapper in Right).
-      */
-    def attemptAndLog[E <: Throwable](
-        msg: String = ""
-    )(implicit logSource: LogSource, M: MonadError[F, E]): F[Either[E, A]] =
-      M.attempt(fa).flatMap {
-        case Left(err)        => Log[F].error(msg, err).as(Left(err))
-        case right @ Right(_) => M.pure(right)
-      }
-  }
-
-  def forTrans[F[_]: Monad, T[_[_], _]: MonadTrans](implicit L: Log[F]): Log[T[F, ?]] =
-    new Log[T[F, ?]] {
-      def isTraceEnabled(implicit ev: LogSource): T[F, Boolean]  = L.isTraceEnabled.liftM[T]
-      def trace(msg: String)(implicit ev: LogSource): T[F, Unit] = L.trace(msg)(ev).liftM[T]
-      def debug(msg: String)(implicit ev: LogSource): T[F, Unit] = L.debug(msg)(ev).liftM[T]
-      def info(msg: String)(implicit ev: LogSource): T[F, Unit]  = L.info(msg)(ev).liftM[T]
-      def warn(msg: String)(implicit ev: LogSource): T[F, Unit]  = L.warn(msg)(ev).liftM[T]
-      def error(msg: String)(implicit ev: LogSource): T[F, Unit] = L.error(msg)(ev).liftM[T]
-      def error(msg: String, cause: Throwable)(implicit ev: LogSource): T[F, Unit] =
-        L.error(msg, cause)(ev).liftM[T]
-    }
->>>>>>> 665475ea
 
   /** Configure a logger that writes text to the console and optionally JSON to a file. */
   def mkLogger(
@@ -154,4 +120,24 @@
     "io.grpc"                                             -> IzLog.Level.Error,
     "org.http4s.blaze.channel.nio1.NIO1SocketServerGroup" -> IzLog.Level.Crit
   )
+
+  implicit class LogOps[F[_]: Log, A](fa: F[A]) {
+
+    /** Materializes an error from `F` context (if any), logs it and returns as Left.
+      * Otherwise returns Right(result)
+      *
+      * @param msg Error message. Defaults to empty.
+      * @param logSource
+      * @param M
+      * @tparam E
+      * @return Result. Either an error (wrapped in Left) or result (wrapper in Right).
+      */
+    def attemptAndLog[E <: Throwable](
+        msg: String = ""
+    )(implicit M: MonadError[F, E]): F[Either[E, A]] =
+      M.attempt(fa).flatMap {
+        case Left(ex)         => Log[F].error(s"${msg -> "msg" -> null}: $ex").as(Left(ex))
+        case right @ Right(_) => M.pure(right)
+      }
+  }
 }