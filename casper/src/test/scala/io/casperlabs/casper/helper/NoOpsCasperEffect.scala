--- conflicted
+++ resolved
@@ -36,29 +36,17 @@
   def deploy(r: Deploy): F[Either[Throwable, Unit]] = Applicative[F].pure(Right(()))
   def estimator(
       dag: DagRepresentation[F],
-<<<<<<< HEAD
-      latestMessageHashes: Map[ByteString, ByteString]
+      lfbHash: ByteString,
+      latestMessageHashes: Map[Validator, Set[ByteString]],
+      equivocators: Set[Validator]
   ): F[NonEmptyList[BlockHash]] =
     estimatorFunc.pure[F]
   def createMessage(canCreateBallot: Boolean): F[CreateBlockStatus] =
     CreateBlockStatus.noNewDeploys.pure[F]
-  def dag: F[DagRepresentation[F]]                                      = DagStorage[F].getRepresentation
-  def normalizedInitialFault(weights: Map[Validator, Weight]): F[Float] = 0f.pure[F]
-  def lastFinalizedBlock: F[Block]                                      = Block().pure[F]
-  def fetchDependencies: F[Unit]                                        = ().pure[F]
-  def faultToleranceThreshold                                           = 0f
-=======
-      lfbHash: ByteString,
-      latestMessageHashes: Map[Validator, Set[ByteString]],
-      equivocators: Set[Validator]
-  ): F[List[BlockHash]] =
-    estimatorFunc.pure[F]
-  def createBlock: F[CreateBlockStatus] = CreateBlockStatus.noNewDeploys.pure[F]
-  def dag: F[DagRepresentation[F]]      = DagStorage[F].getRepresentation
-  def lastFinalizedBlock: F[Block]      = Block().pure[F]
-  def fetchDependencies: F[Unit]        = ().pure[F]
-  def faultToleranceThreshold           = 0f
->>>>>>> 6c1c7699
+  def dag: F[DagRepresentation[F]] = DagStorage[F].getRepresentation
+  def lastFinalizedBlock: F[Block] = Block().pure[F]
+  def fetchDependencies: F[Unit]   = ().pure[F]
+  def faultToleranceThreshold      = 0f
 }
 
 object NoOpsCasperEffect {
