package io.casperlabs.casper.api

import cats.effect.concurrent.Semaphore
import cats.effect.{Bracket, Concurrent, Resource}
import cats.implicits._
import cats.{Functor, Monad}
import com.github.ghik.silencer.silent
import com.google.protobuf.ByteString
import io.casperlabs.casper.Estimator.BlockHash
import io.casperlabs.casper.MultiParentCasperRef.MultiParentCasperRef
import io.casperlabs.casper._
import io.casperlabs.casper.consensus._
import io.casperlabs.casper.consensus.info._
import io.casperlabs.casper.finality.singlesweep.FinalityDetector
import io.casperlabs.casper.util.ProtoUtil
import io.casperlabs.casper.validation.Validation
import io.casperlabs.catscontrib.{Fs2Compiler, MonadThrowable}
import io.casperlabs.catscontrib.MonadThrowable
import io.casperlabs.comm.ServiceError
import io.casperlabs.comm.ServiceError._
import io.casperlabs.crypto.codec.Base16
import io.casperlabs.metrics.Metrics
import io.casperlabs.shared.Log
import io.casperlabs.storage.StorageError
import io.casperlabs.storage.block.BlockStorage
import io.casperlabs.storage.dag.DagRepresentation
import io.casperlabs.storage.deploy.{DeployStorage, DeployStorageReader}

object BlockAPI {

  private implicit val metricsSource: Metrics.Source =
    Metrics.Source(CasperMetricsSource, "block-api")

  private def unsafeWithCasper[F[_]: MonadThrowable: Log: MultiParentCasperRef, A](
      msg: String
  )(f: MultiParentCasper[F] => F[A]): F[A] =
    MultiParentCasperRef
      .withCasper[F, A](
        f,
        msg,
        MonadThrowable[F].raiseError(Unavailable("Casper instance not available yet."))
      )

  /** Export base 0 values so we have non-empty series for charts. */
  def establishMetrics[F[_]: Monad: Metrics] =
    for {
      _ <- Metrics[F].incrementCounter("deploys", 0)
      _ <- Metrics[F].incrementCounter("deploys-success", 0)
      _ <- Metrics[F].incrementCounter("create-blocks", 0)
      _ <- Metrics[F].incrementCounter("create-blocks-success", 0)
    } yield ()

  def deploy[F[_]: MonadThrowable: MultiParentCasperRef: BlockStorage: Validation: FinalityDetector: Log: Metrics](
      d: Deploy
  ): F[Unit] = unsafeWithCasper[F, Unit]("Could not deploy.") { implicit casper =>
    def check(msg: String)(f: F[Boolean]): F[Unit] =
      f flatMap { ok =>
        MonadThrowable[F].raiseError(InvalidArgument(msg)).whenA(!ok)
      }

    for {
      _ <- Metrics[F].incrementCounter("deploys")
      _ <- check("Invalid deploy hash.")(Validation[F].deployHash(d))
      _ <- check("Invalid deploy signature.")(Validation[F].deploySignature(d))
      _ <- Validation[F].deployHeader(d) >>= { headerErrors =>
            MonadThrowable[F]
              .raiseError(InvalidArgument(headerErrors.map(_.errorMessage).mkString("\n")))
              .whenA(headerErrors.nonEmpty)
          }

      r <- MultiParentCasper[F].deploy(d)
      _ <- r match {
            case Right(_) =>
              Metrics[F].incrementCounter("deploys-success") *> ().pure[F]
            case Left(ex: IllegalArgumentException) =>
              MonadThrowable[F].raiseError[Unit](InvalidArgument(ex.getMessage))
            case Left(ex: IllegalStateException) =>
              MonadThrowable[F].raiseError[Unit](FailedPrecondition(ex.getMessage))
            case Left(ex) =>
              MonadThrowable[F].raiseError[Unit](ex)
          }
    } yield ()
  }

  def propose[F[_]: Bracket[?[_], Throwable]: MultiParentCasperRef: Log: Metrics](
      blockApiLock: Semaphore[F]
  ): F[ByteString] = {
    def raise[A](ex: ServiceError.Exception): F[ByteString] =
      MonadThrowable[F].raiseError(ex)

    unsafeWithCasper[F, ByteString]("Could not create block.") { implicit casper =>
      Resource.make(blockApiLock.tryAcquire)(blockApiLock.release.whenA).use {
        case true =>
          for {
            _          <- Metrics[F].incrementCounter("create-blocks")
            maybeBlock <- casper.createBlock
            result <- maybeBlock match {
                       case Created(block) =>
                         for {
                           status <- casper.addBlock(block)
                           res <- status match {
                                   case _: ValidBlock =>
                                     block.blockHash.pure[F]
                                   case _: InvalidBlock =>
                                     raise(InvalidArgument(s"Invalid block: $status"))
                                   case UnexpectedBlockException(ex) =>
                                     raise(Internal(s"Error during block processing: $ex"))
                                   case Processing | Processed =>
                                     raise(
                                       Aborted(
                                         "No action taken since other thread is already processing the block."
                                       )
                                     )
                                 }
                           _ <- Metrics[F].incrementCounter("create-blocks-success")
                         } yield res

                       case InternalDeployError(ex) =>
                         raise(Internal(ex.getMessage))

                       case ReadOnlyMode =>
                         raise(FailedPrecondition("Node is in read-only mode."))

                       case NoNewDeploys =>
                         raise(OutOfRange("No new deploys."))
                     }
          } yield result

        case false =>
          raise(Aborted("There is another propose in progress."))
      }
    }
  }

  def getDeployInfoOpt[F[_]: MonadThrowable: Log: MultiParentCasperRef: FinalityDetector: BlockStorage: DeployStorageReader](
      deployHashBase16: String
  ): F[Option[DeployInfo]] =
    if (deployHashBase16.length != 64) {
      Log[F].warn("Deploy hash must be 32 bytes long") >> none[DeployInfo].pure[F]
    } else {
      val deployHash = ByteString.copyFrom(Base16.decode(deployHashBase16))
<<<<<<< HEAD
      DeployStorageReader[F].getDeployInfo(deployHash)
=======
      DeployStorageReader[F].getByHash(deployHash) flatMap {
        case None =>
          none.pure[F]
        case Some(deploy) =>
          for {
            maybeStatus       <- DeployStorageReader[F].getBufferedStatus(deployHash)
            processingResults <- DeployStorageReader[F].getProcessingResults(deployHash)
            info <- if (processingResults.nonEmpty) {
                     processingResults.toList.traverse(
                       x => BlockStorage[F].getBlockSummary(x._1)
                     ) map { blockSummaries =>
                       DeployInfo()
                         .withDeploy(deploy)
                         .withStatus(
                           maybeStatus getOrElse DeployInfo
                             .Status(DeployInfo.State.FINALIZED)
                         )
                         .withProcessingResults(
                           (processingResults zip blockSummaries).collect {
                             case ((_, result), maybeSummary) =>
                               DeployInfo
                                 .ProcessingResult(
                                   cost = result.cost,
                                   isError = result.isError,
                                   errorMessage = result.errorMessage,
                                   blockInfo = maybeSummary.map(makeBlockInfo(_, None))
                                 )
                           }
                         )
                     }
                   } else {
                     DeployInfo(status = maybeStatus).withDeploy(deploy).pure[F]
                   }
          } yield info.some
      }
>>>>>>> cd33c5c7
    }

  def getDeployInfo[F[_]: MonadThrowable: Log: MultiParentCasperRef: FinalityDetector: BlockStorage: DeployStorage](
      deployHashBase16: String
  ): F[DeployInfo] =
    getDeployInfoOpt[F](deployHashBase16).flatMap(
      _.fold(
        MonadThrowable[F]
          .raiseError[DeployInfo](NotFound(s"Cannot find deploy with hash $deployHashBase16"))
      )(_.pure[F])
    )

  def getBlockDeploys[F[_]: Functor: BlockStorage](
      blockHashBase16: String
  ): F[Seq[Block.ProcessedDeploy]] =
    BlockStorage[F]
      .getByPrefix(blockHashBase16)
      .map(_.fold(Seq.empty[Block.ProcessedDeploy])(_.getBlockMessage.getBody.deploys))

  def makeBlockInfo(
      summary: BlockSummary,
      maybeBlock: Option[Block]
  ): BlockInfo = {
    val maybeStats = maybeBlock.map { block =>
      BlockInfo.Status
        .Stats()
        .withBlockSizeBytes(block.serializedSize)
        .withDeployErrorCount(
          block.getBody.deploys.count(_.isError)
        )
    }
    val status = BlockInfo.Status(stats = maybeStats)
    BlockInfo()
      .withSummary(summary)
      .withStatus(status)
  }

  def makeBlockInfo[F[_]: Monad: BlockStorage: MultiParentCasper: FinalityDetector](
      summary: BlockSummary,
      full: Boolean
  ): F[(BlockInfo, Option[Block])] =
    for {
      maybeBlock <- if (full) {
                     BlockStorage[F]
                       .get(summary.blockHash)
                       .map(_.get.blockMessage)
                   } else {
                     none[Block].pure[F]
                   }
      info = makeBlockInfo(summary, maybeBlock)
    } yield (info, maybeBlock)

  def getBlockInfoWithBlock[F[_]: MonadThrowable: Log: MultiParentCasperRef: FinalityDetector: BlockStorage](
      blockHash: BlockHash,
      full: Boolean = false
  ): F[(BlockInfo, Option[Block])] =
    unsafeWithCasper[F, (BlockInfo, Option[Block])]("Could not show block.") { implicit casper =>
      BlockStorage[F].getBlockSummary(blockHash).flatMap { maybeSummary =>
        maybeSummary.fold(
          MonadThrowable[F]
            .raiseError[(BlockInfo, Option[Block])](
              NotFound(s"Cannot find block matching hash ${Base16.encode(blockHash.toByteArray)}")
            )
        )(makeBlockInfo[F](_, full))
      }
    }

  def getBlockInfoOpt[F[_]: MonadThrowable: Log: BlockStorage: MultiParentCasperRef: FinalityDetector](
      blockHashBase16: String,
      full: Boolean = false
  ): F[Option[(BlockInfo, Option[Block])]] =
    unsafeWithCasper[F, Option[(BlockInfo, Option[Block])]]("Could not show block") {
      implicit casper =>
        BlockStorage[F]
          .getSummaryByPrefix(blockHashBase16)
          .flatMap(
            _.fold(none[(BlockInfo, Option[Block])].pure[F])(
              makeBlockInfo[F](_, full).map(_.some)
            )
          )
    }

  def getBlockInfo[F[_]: MonadThrowable: Log: MultiParentCasperRef: FinalityDetector: BlockStorage](
      blockHashBase16: String,
      full: Boolean = false
  ): F[BlockInfo] =
    getBlockInfoOpt[F](blockHashBase16, full).flatMap(
      _.fold(
        MonadThrowable[F]
          .raiseError[BlockInfo](
            NotFound(s"Cannot find block matching hash $blockHashBase16")
          )
      )(_._1.pure[F])
    )

  /** Return block infos and maybe according blocks (if 'full' is true) in the a slice of the DAG.
    * Use `maxRank` 0 to get the top slice,
    * then we pass previous ranks to paginate backwards. */
  def getBlockInfosMaybeWithBlocks[F[_]: MonadThrowable: Log: MultiParentCasperRef: FinalityDetector: BlockStorage: Fs2Compiler](
      depth: Int,
      maxRank: Long = 0,
      full: Boolean = false
  ): F[List[(BlockInfo, Option[Block])]] =
    unsafeWithCasper[F, List[(BlockInfo, Option[Block])]]("Could not show blocks.") {
      implicit casper =>
        casper.dag flatMap { dag =>
          maxRank match {
            case 0 => dag.topoSortTail(depth).compile.toVector
            case r =>
              dag
                .topoSort(endBlockNumber = r, startBlockNumber = math.max(r - depth + 1, 0))
                .compile
                .toVector
          }
        } handleErrorWith {
          case ex: StorageError =>
            MonadThrowable[F].raiseError(InvalidArgument(StorageError.errorMessage(ex)))
          case ex: IllegalArgumentException =>
            MonadThrowable[F].raiseError(InvalidArgument(ex.getMessage))
        } flatMap { summariesByRank =>
          summariesByRank.flatten.reverse.toList.traverse(makeBlockInfo[F](_, full))
        }
    }

  /** Return block infos in the a slice of the DAG. Use `maxRank` 0 to get the top slice,
    * then we pass previous ranks to paginate backwards. */
  def getBlockInfos[F[_]: MonadThrowable: Log: MultiParentCasperRef: FinalityDetector: BlockStorage: Fs2Compiler](
      depth: Int,
      maxRank: Long = 0,
      full: Boolean = false
  ): F[List[BlockInfo]] =
    getBlockInfosMaybeWithBlocks[F](depth, maxRank, full).map(_.map(_._1))
}<|MERGE_RESOLUTION|>--- conflicted
+++ resolved
@@ -139,45 +139,7 @@
       Log[F].warn("Deploy hash must be 32 bytes long") >> none[DeployInfo].pure[F]
     } else {
       val deployHash = ByteString.copyFrom(Base16.decode(deployHashBase16))
-<<<<<<< HEAD
       DeployStorageReader[F].getDeployInfo(deployHash)
-=======
-      DeployStorageReader[F].getByHash(deployHash) flatMap {
-        case None =>
-          none.pure[F]
-        case Some(deploy) =>
-          for {
-            maybeStatus       <- DeployStorageReader[F].getBufferedStatus(deployHash)
-            processingResults <- DeployStorageReader[F].getProcessingResults(deployHash)
-            info <- if (processingResults.nonEmpty) {
-                     processingResults.toList.traverse(
-                       x => BlockStorage[F].getBlockSummary(x._1)
-                     ) map { blockSummaries =>
-                       DeployInfo()
-                         .withDeploy(deploy)
-                         .withStatus(
-                           maybeStatus getOrElse DeployInfo
-                             .Status(DeployInfo.State.FINALIZED)
-                         )
-                         .withProcessingResults(
-                           (processingResults zip blockSummaries).collect {
-                             case ((_, result), maybeSummary) =>
-                               DeployInfo
-                                 .ProcessingResult(
-                                   cost = result.cost,
-                                   isError = result.isError,
-                                   errorMessage = result.errorMessage,
-                                   blockInfo = maybeSummary.map(makeBlockInfo(_, None))
-                                 )
-                           }
-                         )
-                     }
-                   } else {
-                     DeployInfo(status = maybeStatus).withDeploy(deploy).pure[F]
-                   }
-          } yield info.some
-      }
->>>>>>> cd33c5c7
     }
 
   def getDeployInfo[F[_]: MonadThrowable: Log: MultiParentCasperRef: FinalityDetector: BlockStorage: DeployStorage](
