--- conflicted
+++ resolved
@@ -414,8 +414,7 @@
   ): F[List[Errors.DeployHeaderError]] =
     d.header match {
       case Some(header) =>
-<<<<<<< HEAD
-        Applicative[F].map3(
+        Applicative[F].map4(
           maxTtl[F](
             ProtoUtil.getTimeToLive(header, deployConfig.maxTtlMillis),
             d.deployHash,
@@ -426,14 +425,8 @@
             d.deployHash,
             deployConfig.maxDependencies
           ),
-          validateChainName[F](d, chainName)
-=======
-        Applicative[F].map4(
-          validateTimeToLive[F](ProtoUtil.getTimeToLive(header, MAX_TTL), d.deployHash),
-          validateDependencies[F](header.dependencies, d.deployHash),
-          validateChainName[F](chainName, header.chainName, d.deployHash),
+          validateChainName[F](d, chainName),
           validateTimestamp[F](d)
->>>>>>> d90a92ee
         ) {
           case (validTTL, validDependencies, validChainNames, validTimestamp) =>
             validTTL.toList ::: validDependencies ::: validChainNames.toList ::: validTimestamp.toList
@@ -735,11 +728,7 @@
       )
     }
 
-<<<<<<< HEAD
-  def deployHeaders[F[_]: MonadThrowable: RaiseValidationError: Log: CasperLabsProtocol](
-=======
-  def deployHeaders[F[_]: MonadThrowable: RaiseValidationError: Log: Time](
->>>>>>> d90a92ee
+  def deployHeaders[F[_]: MonadThrowable: RaiseValidationError: Log: Time: CasperLabsProtocol](
       b: Block,
       dag: DagRepresentation[F],
       chainName: String
