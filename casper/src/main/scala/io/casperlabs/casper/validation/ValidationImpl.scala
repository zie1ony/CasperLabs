package io.casperlabs.casper.validation

import cats.Applicative
import cats.implicits._
import cats.mtl.FunctorRaise
import com.google.protobuf.ByteString
import io.casperlabs.casper.Estimator.BlockHash
import io.casperlabs.casper._
import io.casperlabs.casper.consensus.{state, Block, BlockSummary, Bond}
import io.casperlabs.casper.equivocations.EquivocationsTracker
import io.casperlabs.casper.util.ProtoUtil.bonds
import io.casperlabs.casper.util.execengine.ExecEngineUtil
import io.casperlabs.casper.util.execengine.ExecEngineUtil.StateHash
import io.casperlabs.casper.util.{CasperLabsProtocolVersions, DagOperations, ProtoUtil}
import io.casperlabs.casper.validation.Errors._
import io.casperlabs.catscontrib.MonadThrowable
import io.casperlabs.crypto.Keys.{PublicKey, PublicKeyBS, Signature}
import io.casperlabs.crypto.codec.Base16
import io.casperlabs.crypto.hash.Blake2b256
import io.casperlabs.crypto.signatures.SignatureAlgorithm
import io.casperlabs.ipc
import io.casperlabs.shared._
import io.casperlabs.smartcontracts.ExecutionEngineService
import io.casperlabs.storage.block.BlockStorage
import io.casperlabs.storage.dag.DagRepresentation

import scala.concurrent.duration.{FiniteDuration, MILLISECONDS}
import scala.util.{Success, Try}

object ValidationImpl {
  type Data        = Array[Byte]
  type BlockHeight = Long

  val DRIFT = 15000 // 15 seconds

  // TODO: put in chainspec https://casperlabs.atlassian.net/browse/NODE-911
  val MAX_TTL: Int          = 24 * 60 * 60 * 1000 // 1 day
  val MIN_TTL: Int          = 60 * 60 * 1000 // 1 hour
  val MAX_DEPENDENCIES: Int = 10

  def apply[F[_]](implicit ev: ValidationImpl[F]) = ev
}

class ValidationImpl[F[_]: MonadThrowable: FunctorRaise[?[_], InvalidBlock]: Log: Time]
    extends Validation[F] {
  import ValidationImpl.DRIFT
  import ValidationImpl.MAX_TTL
  import ValidationImpl.MIN_TTL
  import ValidationImpl.MAX_DEPENDENCIES
  import io.casperlabs.models.BlockImplicits._

  type Data        = Array[Byte]
  type BlockHeight = Long

  private implicit val logSource: LogSource = LogSource(this.getClass)

  private def checkDroppable(checks: F[Boolean]*): F[Unit] =
    checks.toList.sequence
      .map(_.forall(identity))
      .ifM(
        ().pure[F],
        MonadThrowable[F]
          .raiseError[Unit](DropErrorWrapper(InvalidUnslashableBlock))
      )

  def signatureVerifiers(sigAlgorithm: String): Option[(Data, Signature, PublicKey) => Boolean] =
    sigAlgorithm match {
      case SignatureAlgorithm(sa) => Some((data, sig, pub) => sa.verify(data, sig, pub))
      case _                      => None
    }

  def signature(d: Data, sig: consensus.Signature, key: PublicKey): Boolean =
    signatureVerifiers(sig.sigAlgorithm).fold(false) { verify =>
      verify(d, Signature(sig.sig.toByteArray), key)
    }

  /** Validate just the BlockSummary, assuming we don't have the block yet, or all its dependencies.
    * We can check that all the fields are present, the signature is fine, etc.
    * We'll need the full body to validate the block properly but this preliminary check can prevent
    * obviously corrupt data from being downloaded. */
  def blockSummary(
      summary: BlockSummary,
      chainId: String
  )(implicit versions: CasperLabsProtocolVersions[F]): F[Unit] = {
    val treatAsGenesis = summary.isGenesisLike
    for {
      _ <- checkDroppable(
            formatOfFields(summary, treatAsGenesis),
            version(
              summary,
              CasperLabsProtocolVersions[F].versionAt(_)
            ),
            if (!treatAsGenesis) blockSignature(summary) else true.pure[F]
          )
      _ <- summaryHash(summary)
      _ <- chainIdentifier(summary, chainId)
      _ <- ballot(summary)
    } yield ()
  }

  /** Check the block without executing deploys. */
  def blockFull(
      block: Block,
      dag: DagRepresentation[F],
      chainId: String,
      maybeGenesis: Option[Block]
  )(implicit bs: BlockStorage[F], versions: CasperLabsProtocolVersions[F]): F[Unit] = {
    val summary = BlockSummary(block.blockHash, block.header, block.signature)
    for {
      _ <- checkDroppable(
            if (block.body.isEmpty)
              Log[F].warn(ignore(block, s"block body is missing.")) *> false.pure[F]
            else true.pure[F],
            // Validate that the sender is a bonded validator.
            maybeGenesis.fold(summary.isGenesisLike.pure[F]) { _ =>
              blockSender(summary)
            }
          )
      _ <- blockSummary(summary, chainId)
      // Checks that need dependencies.
      _ <- missingBlocks(summary)
      _ <- timestamp(summary)
      _ <- blockNumber(summary, dag)
      _ <- sequenceNumber(summary, dag)
      // Checks that need the body.
      _ <- blockHash(block)
      _ <- deployCount(block)
      _ <- deployHashes(block)
      _ <- deploySignatures(block)
      _ <- deployUniqueness(block, dag)
    } yield ()
  }

  def blockSignature(b: BlockSummary): F[Boolean] =
    signatureVerifiers(b.getSignature.sigAlgorithm) map { verify =>
      Try(
        verify(
          b.blockHash.toByteArray,
          Signature(b.getSignature.sig.toByteArray),
          PublicKey(b.validatorPublicKey.toByteArray)
        )
      ) match {
        case Success(true) => true.pure[F]
        case _             => Log[F].warn(ignore(b, "signature is invalid.")).map(_ => false)
      }
    } getOrElse {
      for {
        _ <- Log[F].warn(
              ignore(b, s"signature algorithm '${b.getSignature.sigAlgorithm}' is unsupported.")
            )
      } yield false
    }

  def deploySignature(d: consensus.Deploy): F[Boolean] =
    if (d.approvals.isEmpty) {
      Log[F].warn(
        s"Deploy ${PrettyPrinter.buildString(d.deployHash)} has no signatures."
      ) *> false.pure[F]
    } else {
      d.approvals.toList
        .traverse { a =>
          signatureVerifiers(a.getSignature.sigAlgorithm)
            .map { verify =>
              Try {
                verify(
                  d.deployHash.toByteArray,
                  Signature(a.getSignature.sig.toByteArray),
                  PublicKey(a.approverPublicKey.toByteArray)
                )
              } match {
                case Success(true) =>
                  true.pure[F]
                case _ =>
                  Log[F].warn(
                    s"Signature of deploy ${PrettyPrinter.buildString(d.deployHash)} is invalid."
                  ) *> false.pure[F]
              }
            } getOrElse {
            Log[F].warn(
              s"Signature algorithm ${a.getSignature.sigAlgorithm} of deploy ${PrettyPrinter
                .buildString(d.deployHash)} is unsupported."
            ) *> false.pure[F]
          }
        }
        .map(_.forall(identity))
    }

  private def validateTimeToLive(
      ttl: Int,
      deployHash: ByteString
  ): F[Option[Errors.DeployHeaderError]] =
    if (ttl < MIN_TTL)
      Errors.DeployHeaderError.timeToLiveTooShort(deployHash, ttl, MIN_TTL).logged[F].map(_.some)
    else if (ttl > MAX_TTL)
      Errors.DeployHeaderError.timeToLiveTooLong(deployHash, ttl, MAX_TTL).logged[F].map(_.some)
    else
      none[Errors.DeployHeaderError].pure[F]

  private def validateDependencies(
      dependencies: Seq[ByteString],
      deployHash: ByteString
  ): F[List[Errors.DeployHeaderError]] = {
    val numDependencies = dependencies.length
    val tooMany =
      if (numDependencies > MAX_DEPENDENCIES)
        Errors.DeployHeaderError
          .tooManyDependencies(deployHash, numDependencies, MAX_DEPENDENCIES)
          .logged[F]
          .map(_.some)
      else
        none[Errors.DeployHeaderError].pure[F]

    val invalid = dependencies.toList
      .filter(_.size != 32)
      .traverse(dep => Errors.DeployHeaderError.invalidDependency(deployHash, dep).logged[F])

    Applicative[F].map2(tooMany, invalid)(_.toList ::: _)
  }

  def deployHeader(d: consensus.Deploy): F[List[Errors.DeployHeaderError]] =
    d.header match {
      case Some(header) =>
        Applicative[F].map2(
          validateTimeToLive(ProtoUtil.getTimeToLive(header, MAX_TTL), d.deployHash),
          validateDependencies(header.dependencies, d.deployHash)
        ) {
          case (validTTL, validDependencies) => validTTL.toList ::: validDependencies
        }

      case None =>
        Errors.DeployHeaderError.MissingHeader(d.deployHash).logged[F].map(List(_))
    }

  def blockSender(block: BlockSummary)(implicit bs: BlockStorage[F]): F[Boolean] =
    for {
      weight <- ProtoUtil.weightFromSender[F](block.getHeader)
      result <- if (weight > 0) true.pure[F]
               else
                 for {
                   _ <- Log[F].warn(
                         ignore(
                           block,
                           s"block creator ${PrettyPrinter.buildString(block.validatorPublicKey)} has 0 weight."
                         )
                       )
                 } yield false
    } yield result

  def formatOfFields(
      b: BlockSummary,
      treatAsGenesis: Boolean = false
  ): F[Boolean] =
    if (b.blockHash.isEmpty) {
      for {
        _ <- Log[F].warn(ignore(b, s"block hash is empty."))
      } yield false
    } else if (b.header.isEmpty) {
      for {
        _ <- Log[F].warn(ignore(b, s"block header is missing."))
      } yield false
    } else if (b.getSignature.sig.isEmpty && !treatAsGenesis) {
      for {
        _ <- Log[F].warn(ignore(b, s"block signature is empty."))
      } yield false
    } else if (!b.getSignature.sig.isEmpty && treatAsGenesis) {
      for {
        _ <- Log[F].warn(ignore(b, s"block signature is not empty on Genesis."))
      } yield false
    } else if (b.getSignature.sigAlgorithm.isEmpty && !treatAsGenesis) {
      for {
        _ <- Log[F].warn(ignore(b, s"block signature algorithm is not empty on Genesis."))
      } yield false
    } else if (!b.getSignature.sigAlgorithm.isEmpty && treatAsGenesis) {
      for {
        _ <- Log[F].warn(ignore(b, s"block signature algorithm is empty."))
      } yield false
    } else if (b.chainId.isEmpty) {
      for {
        _ <- Log[F].warn(ignore(b, s"block chain identifier is empty."))
      } yield false
    } else if (b.state.postStateHash.isEmpty) {
      for {
        _ <- Log[F].warn(ignore(b, s"block post state hash is empty."))
      } yield false
    } else if (b.bodyHash.isEmpty) {
      for {
        _ <- Log[F].warn(ignore(b, s"block new code hash is empty."))
      } yield false
    } else {
      true.pure[F]
    }

  // Validates whether block was built using correct protocol version.
  def version(
      b: BlockSummary,
      m: BlockHeight => F[state.ProtocolVersion]
  ): F[Boolean] = {
<<<<<<< HEAD
    val blockVersion = b.getHeader.getProtocolVersion
    val blockHeight  = b.getHeader.rank
    val version      = m(blockHeight)
    if (blockVersion == version) {
      true.pure[F]
    } else {
      Log[F].warn(
        ignore(
          b,
          s"Received block version $blockVersion, expected version $version."
        )
      ) *> false.pure[F]
=======
    val blockVersion = b.protocolVersion
    val blockHeight  = b.rank
    m(blockHeight).map(_.value).flatMap { version =>
      if (blockVersion == version) {
        true.pure[F]
      } else {
        Log[F].warn(
          ignore(
            b,
            s"Received block version $blockVersion, expected version $version."
          )
        ) *> false.pure[F]
      }
>>>>>>> 557b1e46
    }
  }

  /**
    * Works with either efficient justifications or full explicit justifications
    */
  def missingBlocks(
      block: BlockSummary
  )(implicit bs: BlockStorage[F]): F[Unit] =
    for {
      parentsPresent <- block.parentHashes.toList
                         .forallM(p => BlockStorage[F].contains(p))
      justificationsPresent <- block.justifications.toList
                                .forallM(j => BlockStorage[F].contains(j.latestBlockHash))
      _ <- FunctorRaise[F, InvalidBlock]
            .raise[Unit](MissingBlocks)
            .whenA(!parentsPresent || !justificationsPresent)
    } yield ()

  // This is not a slashable offence
  def timestamp(
      b: BlockSummary
  )(implicit bs: BlockStorage[F]): F[Unit] =
    for {
      currentTime  <- Time[F].currentMillis
      timestamp    = b.timestamp
      beforeFuture = currentTime + ValidationImpl.DRIFT >= timestamp
      latestParentTimestamp <- b.parentHashes.toList.foldM(0L) {
                                case (latestTimestamp, parentHash) =>
                                  ProtoUtil
                                    .unsafeGetBlockSummary[F](parentHash)
                                    .map(parent => {
                                      val timestamp =
                                        parent.header.fold(latestTimestamp)(_.timestamp)
                                      math.max(latestTimestamp, timestamp)
                                    })
                              }
      afterLatestParent = timestamp >= latestParentTimestamp
      _ <- if (beforeFuture && afterLatestParent) {
            Applicative[F].unit
          } else {
            for {
              _ <- Log[F].warn(
                    ignore(
                      b,
                      s"block timestamp $timestamp is not between latest parent block time and current time."
                    )
                  )
              _ <- FunctorRaise[F, InvalidBlock].raise[Unit](InvalidUnslashableBlock)
            } yield ()
          }
    } yield ()

  /* If we receive block from future then we may fail to propose new block on top of it because of Validation.timestamp */
  def preTimestamp(
      b: Block
  ): F[Option[FiniteDuration]] =
    for {
      currentMillis <- Time[F].currentMillis
      delay <- b.timestamp - currentMillis match {
                case n if n <= 0     => none[FiniteDuration].pure[F]
                case n if n <= DRIFT =>
                  // Sleep for a little bit more time to ensure we won't propose block on top of block from future
                  FiniteDuration(n + 500, MILLISECONDS).some.pure[F]
                case _ =>
                  RaiseValidationError[F].raise[Option[FiniteDuration]](InvalidUnslashableBlock)
              }
    } yield delay

  // Block number is 1 plus the maximum of block number of its justifications.
  def blockNumber(
      b: BlockSummary,
      dag: DagRepresentation[F]
  ): F[Unit] =
    for {
      justificationMsgs <- b.justifications.toList.traverse { justification =>
                            dag.lookup(justification.latestBlockHash).flatMap {
                              MonadThrowable[F].fromOption(
                                _,
                                new Exception(
                                  s"Block dag store was missing ${PrettyPrinter.buildString(justification.latestBlockHash)}."
                                )
                              )
                            }
                          }
      calculatedRank = ProtoUtil.nextRank(justificationMsgs)
      actuallyRank   = b.rank
      result         = calculatedRank == actuallyRank
      _ <- if (result) {
            Applicative[F].unit
          } else {
            val logMessage =
              if (justificationMsgs.isEmpty)
                s"block number $actuallyRank is not zero, but block has no justifications."
              else
                s"block number $actuallyRank is not the maximum block number of justifications plus 1, i.e. $calculatedRank."
            for {
              _ <- Log[F].warn(ignore(b, logMessage))
              _ <- FunctorRaise[F, InvalidBlock].raise[Unit](InvalidBlockNumber)
            } yield ()
          }
    } yield ()

  // Validates that a message that is supposed to be a ballot adheres to ballot's specification.
  private def ballot(b: BlockSummary): F[Unit] =
    FunctorRaise[F, InvalidBlock]
      .raise[Unit](InvalidTargetHash)
      .whenA(b.getHeader.messageType.isBallot && b.getHeader.parentHashes.size != 1)

  /**
    * Works with either efficient justifications or full explicit justifications.
    * Specifically, with efficient justifications, if a block B doesn't update its
    * creator justification, this check will fail as expected. The exception is when
    * B's creator justification is the genesis block.
    */
  def sequenceNumber(
      b: BlockSummary,
      dag: DagRepresentation[F]
  ): F[Unit] =
    if (b.isGenesisLike)
      FunctorRaise[F, InvalidBlock]
        .raise[Unit](InvalidSequenceNumber)
        .whenA(b.validatorBlockSeqNum != 0)
    else
      for {
        creatorJustificationSeqNumber <- ProtoUtil.nextValidatorBlockSeqNum(
                                          dag,
                                          b.getHeader.justifications,
                                          b.getHeader.validatorPublicKey
                                        )
        number = b.validatorBlockSeqNum
        ok     = creatorJustificationSeqNumber == number
        _ <- if (ok) {
              Applicative[F].unit
            } else {
              for {
                _ <- Log[F].warn(
                      ignore(
                        b,
                        s"seq number $number is not one more than creator justification number $creatorJustificationSeqNumber."
                      )
                    )
                _ <- FunctorRaise[F, InvalidBlock].raise[Unit](InvalidSequenceNumber)
              } yield ()
            }
      } yield ()

  // Agnostic of justifications
  def chainIdentifier(
      b: BlockSummary,
      chainId: String
  ): F[Unit] =
    if (b.chainId == chainId) {
      Applicative[F].unit
    } else {
      for {
        _ <- Log[F].warn(
              ignore(b, s"got chain identifier ${b.chainId} while $chainId was expected.")
            )
        _ <- FunctorRaise[F, InvalidBlock].raise[Unit](InvalidChainId)
      } yield ()
    }

  def deployHash(d: consensus.Deploy): F[Boolean] = {
    val bodyHash   = ProtoUtil.protoHash(d.getBody)
    val deployHash = ProtoUtil.protoHash(d.getHeader)
    val ok         = bodyHash == d.getHeader.bodyHash && deployHash == d.deployHash

    def logDiff = {
      // Print the full length, maybe the client has configured their hasher to output 64 bytes.
      def b16(bytes: ByteString) = Base16.encode(bytes.toByteArray)
      for {
        _ <- Log[F]
              .warn(
                s"Invalid deploy body hash; got ${b16(d.getHeader.bodyHash)}, expected ${b16(bodyHash)}"
              )
        _ <- Log[F]
              .warn(s"Invalid deploy hash; got ${b16(d.deployHash)}, expected ${b16(deployHash)}")
      } yield ()
    }

    logDiff.whenA(!ok).as(ok)
  }

  def blockHash(
      b: Block
  ): F[Unit] = {
    val blockHashComputed = ProtoUtil.protoHash(b.getHeader)
    val bodyHashComputed  = ProtoUtil.protoHash(b.getBody)

    if (b.blockHash == blockHashComputed &&
        b.bodyHash == bodyHashComputed) {
      Applicative[F].unit
    } else {
      def show(hash: ByteString) = PrettyPrinter.buildString(hash)
      for {
        _ <- Log[F].warn(ignore(b, s"block hash does not match to computed value."))
        _ <- Log[F]
              .warn(
                s"Expected block hash ${show(blockHashComputed)}; got ${show(b.blockHash)}"
              )
              .whenA(b.blockHash != blockHashComputed)
        _ <- Log[F]
              .warn(
                s"Expected body hash ${show(bodyHashComputed)}; got ${show(b.bodyHash)}"
              )
              .whenA(b.bodyHash != bodyHashComputed)
        _ <- FunctorRaise[F, InvalidBlock].raise[Unit](InvalidBlockHash)
      } yield ()
    }
  }

  def summaryHash(
      b: BlockSummary
  ): F[Unit] = {
    val blockHashComputed = ProtoUtil.protoHash(b.getHeader)
    val ok                = b.blockHash == blockHashComputed
    (Log[F].warn(s"Invalid block hash ${PrettyPrinter.buildString(b.blockHash)}") *>
      FunctorRaise[F, InvalidBlock].raise[Unit](InvalidBlockHash)).whenA(!ok)
  }

  def deployCount(
      b: Block
  ): F[Unit] =
    if (b.deployCount == b.getBody.deploys.length) {
      Applicative[F].unit
    } else {
      for {
        _ <- Log[F].warn(ignore(b, s"block deploy count does not match to the amount of deploys."))
        _ <- FunctorRaise[F, InvalidBlock].raise[Unit](InvalidDeployCount)
      } yield ()
    }

  def deployHashes(
      b: Block
  ): F[Unit] =
    b.getBody.deploys.toList.findM(d => deployHash(d.getDeploy).map(!_)).flatMap {
      case None =>
        Applicative[F].unit
      case Some(d) =>
        for {
          _ <- Log[F]
                .warn(ignore(b, s"${PrettyPrinter.buildString(d.getDeploy)} has invalid hash."))
          _ <- FunctorRaise[F, InvalidBlock].raise[Unit](InvalidDeployHash)
        } yield ()
    }

  def deploySignatures(
      b: Block
  ): F[Unit] =
    b.getBody.deploys.toList
      .findM(d => deploySignature(d.getDeploy).map(!_))
      .flatMap {
        case None =>
          Applicative[F].unit
        case Some(d) =>
          for {
            _ <- Log[F]
                  .warn(
                    ignore(b, s"${PrettyPrinter.buildString(d.getDeploy)} has invalid signature.")
                  )
            _ <- FunctorRaise[F, InvalidBlock].raise[Unit](InvalidDeploySignature)
          } yield ()
      }
      .whenA(!b.isGenesisLike)

  /**
    * Checks that the parents of `b` were chosen correctly according to the
    * forkchoice rule. This is done by using the justifications of `b` as the
    * set of latest messages, so the justifications must be fully explicit.
    * For multi-parent blocks this requires doing commutativity checking, so
    * the combined effect of all parents except the first (i.e. the effect
    * which would need to be applied to the first parent's post-state to
    * obtain the pre-state of `b`) is given as the return value in order to
    * avoid repeating work downstream.
    */
  def parents(
      b: Block,
      genesisHash: BlockHash,
      dag: DagRepresentation[F],
      equivocationsTracker: EquivocationsTracker
  )(
      implicit bs: BlockStorage[F]
  ): F[ExecEngineUtil.MergeResult[ExecEngineUtil.TransformMap, Block]] = {
    def printHashes(hashes: Iterable[ByteString]) =
      hashes.map(PrettyPrinter.buildString).mkString("[", ", ", "]")

    val latestMessagesHashes = ProtoUtil
      .getJustificationMsgHashes(b.getHeader.justifications)

    for {
      tipHashes            <- Estimator.tips[F](dag, genesisHash, latestMessagesHashes, equivocationsTracker)
      _                    <- Log[F].debug(s"Estimated tips are ${printHashes(tipHashes)}")
      tips                 <- tipHashes.toVector.traverse(ProtoUtil.unsafeGetBlock[F])
      merged               <- ExecEngineUtil.merge[F](tips, dag)
      computedParentHashes = merged.parents.map(_.blockHash)
      parentHashes         = ProtoUtil.parentHashes(b)
      _ <- if (parentHashes.isEmpty)
            FunctorRaise[F, InvalidBlock].raise[Unit](InvalidParents)
          else if (parentHashes == computedParentHashes)
            Applicative[F].unit
          else {
            val parentsString =
              parentHashes.map(hash => PrettyPrinter.buildString(hash)).mkString(",")
            val estimateString =
              computedParentHashes.map(hash => PrettyPrinter.buildString(hash)).mkString(",")
            val justificationString = latestMessagesHashes.values
              .map(hash => PrettyPrinter.buildString(hash))
              .mkString(",")
            val message =
              s"block parents ${parentsString} did not match estimate ${estimateString} based on justification ${justificationString}."
            for {
              _ <- Log[F].warn(
                    ignore(
                      b,
                      message
                    )
                  )
              _ <- FunctorRaise[F, InvalidBlock].raise[Unit](InvalidParents)
            } yield ()
          }
    } yield merged
  }

  // Validates whether received block is valid (according to that nodes logic):
  // 1) Validates whether pre state hashes match
  // 2) Runs deploys from the block
  // 3) Validates whether post state hashes match
  // 4) Validates whether bonded validators, as at the end of executing the block, match.
  def transactions(
      block: Block,
      preStateHash: StateHash,
      effects: Seq[ipc.TransformEntry]
  )(implicit ee: ExecutionEngineService[F]): F[Unit] = {
    val blockPreState  = ProtoUtil.preStateHash(block)
    val blockPostState = ProtoUtil.postStateHash(block)
    if (preStateHash == blockPreState) {
      for {
        possibleCommitResult <- ExecutionEngineService[F].commit(
                                 preStateHash,
                                 effects
                               )
        //TODO: distinguish "internal errors" and "user errors"
        _ <- possibleCommitResult match {
              case Left(ex) =>
                Log[F].error(
                  s"Could not commit effects of block ${PrettyPrinter.buildString(block)}: $ex",
                  ex
                ) *>
                  FunctorRaise[F, InvalidBlock].raise[Unit](InvalidTransaction)
              case Right(commitResult) =>
                for {
                  _ <- FunctorRaise[F, InvalidBlock]
                        .raise[Unit](InvalidPostStateHash)
                        .whenA(commitResult.postStateHash != blockPostState)
                  _ <- bondsCache(block, commitResult.bondedValidators)
                } yield ()
            }
      } yield ()
    } else {
      FunctorRaise[F, InvalidBlock].raise[Unit](InvalidPreStateHash)
    }
  }

  /**
    * If block contains an invalid justification block B and the creator of B is still bonded,
    * return a RejectableBlock. Otherwise return an IncludeableBlock.
    */
  def neglectedInvalidBlock(
      block: Block,
      invalidBlockTracker: Set[BlockHash]
  ): F[Unit] = {
    val invalidJustifications = block.justifications.filter(
      justification => invalidBlockTracker.contains(justification.latestBlockHash)
    )
    val neglectedInvalidJustification = invalidJustifications.exists { justification =>
      val slashedValidatorBond =
        bonds(block).find(_.validatorPublicKey == justification.validatorPublicKey)
      slashedValidatorBond match {
        case Some(bond) => bond.stake > 0
        case None       => false
      }
    }
    if (neglectedInvalidJustification) {
      for {
        _ <- Log[F].warn("Neglected invalid justification.")
        _ <- FunctorRaise[F, InvalidBlock].raise[Unit](NeglectedInvalidBlock)
      } yield ()
    } else {
      Applicative[F].unit
    }
  }

  def bondsCache(
      b: Block,
      computedBonds: Seq[Bond]
  ): F[Unit] = {
    val bonds = ProtoUtil.bonds(b)
    ProtoUtil.postStateHash(b) match {
      case globalStateRootHash if !globalStateRootHash.isEmpty =>
        if (bonds.toSet == computedBonds.toSet) {
          Applicative[F].unit
        } else {
          for {
            _ <- Log[F].warn(
                  "Bonds in proof of stake contract do not match block's bond cache."
                )
            _ <- FunctorRaise[F, InvalidBlock].raise[Unit](InvalidBondsCache)
          } yield ()
        }
      case _ =>
        for {
          _ <- Log[F].warn(s"Block ${PrettyPrinter.buildString(b)} is missing a post state hash.")
          _ <- FunctorRaise[F, InvalidBlock].raise[Unit](InvalidBondsCache)
        } yield ()
    }
  }

  /** Check that none of the deploys in the block have been included in another block already
    * which was in the P-past cone of the block itself.
    */
  def deployUniqueness(
      block: Block,
      dag: DagRepresentation[F]
  )(implicit bs: BlockStorage[F]): F[Unit] = {
    val deploys        = block.getBody.deploys.map(_.getDeploy).toList
    val maybeDuplicate = deploys.groupBy(_.deployHash).find(_._2.size > 1).map(_._2.head)
    def raise(msg: String) =
      for {
        _ <- Log[F].warn(ignore(block, msg))
        _ <- FunctorRaise[F, InvalidBlock].raise[Unit](InvalidRepeatDeploy)
      } yield ()
    maybeDuplicate match {
      case Some(duplicate) =>
        raise(s"block contains duplicate ${PrettyPrinter.buildString(duplicate)}")

      case None =>
        for {
          deployToBlocksMap <- deploys
                                .traverse { deploy =>
                                  bs.findBlockHashesWithDeployhash(deploy.deployHash).map {
                                    blockHashes =>
                                      deploy -> blockHashes.filterNot(_ == block.blockHash)
                                  }
                                }
                                .map(_.toMap)

          blockHashes = deployToBlocksMap.values.flatten.toSet

          duplicateBlockHashes <- DagOperations.collectWhereDescendantPathExists(
                                   dag,
                                   blockHashes,
                                   Set(block.blockHash)
                                 )

          _ <- if (duplicateBlockHashes.isEmpty) ().pure[F]
              else {
                val exampleBlockHash = duplicateBlockHashes.head
                val exampleDeploy = deployToBlocksMap.collectFirst {
                  case (deploy, blockHashes) if blockHashes.contains(exampleBlockHash) =>
                    deploy
                }.get
                raise(
                  s"block contains a duplicate ${PrettyPrinter.buildString(exampleDeploy)} already present in ${PrettyPrinter
                    .buildString(exampleBlockHash)}"
                )
              }

        } yield ()
    }
  }
}<|MERGE_RESOLUTION|>--- conflicted
+++ resolved
@@ -295,23 +295,10 @@
       b: BlockSummary,
       m: BlockHeight => F[state.ProtocolVersion]
   ): F[Boolean] = {
-<<<<<<< HEAD
+
     val blockVersion = b.getHeader.getProtocolVersion
     val blockHeight  = b.getHeader.rank
-    val version      = m(blockHeight)
-    if (blockVersion == version) {
-      true.pure[F]
-    } else {
-      Log[F].warn(
-        ignore(
-          b,
-          s"Received block version $blockVersion, expected version $version."
-        )
-      ) *> false.pure[F]
-=======
-    val blockVersion = b.protocolVersion
-    val blockHeight  = b.rank
-    m(blockHeight).map(_.value).flatMap { version =>
+    m(blockHeight).flatMap { version =>
       if (blockVersion == version) {
         true.pure[F]
       } else {
@@ -322,7 +309,6 @@
           )
         ) *> false.pure[F]
       }
->>>>>>> 557b1e46
     }
   }
 
