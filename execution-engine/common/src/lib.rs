#![no_std]
#![feature(
    alloc,
    allocator_api,
    core_intrinsics,
    lang_items,
    alloc_error_handler,
    maybe_uninit
)]

#[macro_use]
extern crate alloc;

#[macro_use]
extern crate uint;
extern crate failure;
extern crate wee_alloc;
#[macro_use]
extern crate bitflags;

#[cfg(any(test, feature = "gens"))]
extern crate proptest;

#[cfg(not(feature = "std"))]
#[global_allocator]
pub static ALLOC: wee_alloc::WeeAlloc = wee_alloc::WeeAlloc::INIT;

pub mod bytesrepr;
pub mod contract_api;
#[cfg(any(test, feature = "gens"))]
pub mod gens;
pub mod key;
#[cfg(any(test, feature = "gens"))]
pub mod test_utils;
pub mod value;

mod ext_ffi {
    extern "C" {
        pub fn read_value(key_ptr: *const u8, key_size: usize) -> usize;
        pub fn get_read(value_ptr: *mut u8); //can only be called after `read_value`
        pub fn write(key_ptr: *const u8, key_size: usize, value_ptr: *const u8, value_size: usize);
        pub fn add(key_ptr: *const u8, key_size: usize, value_ptr: *const u8, value_size: usize);
        //TODO: update the FFI to take the initial value to place in the GS under the new URef
        pub fn new_uref(key_ptr: *mut u8, value_ptr: *const u8, value_size: usize);
        pub fn serialize_function(name_ptr: *const u8, name_size: usize) -> usize;
        pub fn get_function(dest_ptr: *mut u8); //can only be called after `serialize_function`
        pub fn store_function(
            value_ptr: *const u8,
            value_size: usize,
            extra_urefs_ptr: *const u8,
            extra_urefs_size: usize,
            hash_ptr: *const u8,
        );
        pub fn load_arg(i: u32) -> usize;
        pub fn get_arg(dest: *mut u8); //can only be called after `load_arg`
        pub fn ret(
            value_ptr: *const u8,
            value_size: usize,
            // extra urefs known by the current contract to make available to the caller
            extra_urefs_ptr: *const u8,
            extra_urefs_size: usize,
        ) -> !;
        pub fn call_contract(
            key_ptr: *const u8,
            key_size: usize,
            args_ptr: *const u8,
            args_size: usize,
            // extra urefs known by the caller to make available to the callee
            extra_urefs_ptr: *const u8,
            extra_urefs_size: usize,
        ) -> usize;
        pub fn get_call_result(res_ptr: *mut u8); //can only be called after `call_contract`
        pub fn get_uref(name_ptr: *const u8, name_size: usize, dest: *mut u8);
        pub fn has_uref_name(name_ptr: *const u8, name_size: usize) -> i32;
        pub fn add_uref(name_ptr: *const u8, name_size: usize, key_ptr: *const u8, key_size: usize);
        pub fn protocol_version() -> u64;
        pub fn seed(dest: *mut u8);
<<<<<<< HEAD
        pub fn revert(status: u32) -> !;
=======
        pub fn is_valid(value_ptr: *const u8, value_size: usize) -> i32;
>>>>>>> 62c383e0
    }
}

#[cfg(not(feature = "std"))]
pub mod handlers {

    #[panic_handler]
    #[no_mangle]
    pub fn panic(_info: &::core::panic::PanicInfo) -> ! {
        unsafe {
            ::core::intrinsics::abort();
        }
    }

    #[alloc_error_handler]
    #[no_mangle]
    pub extern "C" fn oom(_: ::core::alloc::Layout) -> ! {
        unsafe {
            ::core::intrinsics::abort();
        }
    }

    #[lang = "eh_personality"]
    extern "C" fn eh_personality() {}
}<|MERGE_RESOLUTION|>--- conflicted
+++ resolved
@@ -75,11 +75,8 @@
         pub fn add_uref(name_ptr: *const u8, name_size: usize, key_ptr: *const u8, key_size: usize);
         pub fn protocol_version() -> u64;
         pub fn seed(dest: *mut u8);
-<<<<<<< HEAD
         pub fn revert(status: u32) -> !;
-=======
         pub fn is_valid(value_ptr: *const u8, value_size: usize) -> i32;
->>>>>>> 62c383e0
     }
 }
 
