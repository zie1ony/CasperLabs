--- conflicted
+++ resolved
@@ -8,13 +8,9 @@
 
 use engine_core::engine_state::{
     execution_result::ExecutionResult,
-<<<<<<< HEAD
     genesis::{ExecConfig, GenesisAccount, GenesisConfig},
     run_genesis_request::RunGenesisRequest,
-=======
-    genesis::{GenesisAccount, GenesisConfig},
     Error,
->>>>>>> 9c5713ad
 };
 use engine_shared::{
     account::Account, additive_map::AdditiveMap, gas::Gas, stored_value::StoredValue,
