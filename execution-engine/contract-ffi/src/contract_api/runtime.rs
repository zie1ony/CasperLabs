--- conflicted
+++ resolved
@@ -89,7 +89,7 @@
 fn get_arg_size(i: u32) -> Option<usize> {
     let mut arg_size: usize = 0;
     let ret = unsafe { ext_ffi::get_arg_size(i as usize, &mut arg_size as *mut usize) };
-    match result_from(ret) {
+    match error::result_from(ret) {
         Ok(_) => Some(arg_size),
         Err(Error::MissingArgument) => None,
         Err(e) => revert(e),
@@ -99,29 +99,18 @@
 /// Return the i-th argument passed to the host for the current module
 /// invocation. Note that this is only relevant to contracts stored on-chain
 /// since a contract deployed directly is not invoked with any arguments.
-<<<<<<< HEAD
-pub fn get_arg<T: CLTyped + FromBytes>(i: u32) -> Option<Result<T, bytesrepr::Error>> {
-    let arg_size = load_arg(i)?;
-    let arg_bytes = {
-        let dest_ptr = contract_api::alloc_bytes(arg_size);
-        unsafe {
-            ext_ffi::get_arg(dest_ptr);
-            Vec::from_raw_parts(dest_ptr, arg_size, arg_size)
-        }
-=======
 pub fn get_arg<T: FromBytes>(i: u32) -> Option<Result<T, bytesrepr::Error>> {
     let arg_size = get_arg_size(i)?;
 
     let arg_bytes = {
         let res = {
-            let data_ptr = alloc_bytes(arg_size);
+            let data_ptr = contract_api::alloc_bytes(arg_size);
             let ret = unsafe { ext_ffi::get_arg(i as usize, data_ptr, arg_size) };
             let data = unsafe { Vec::from_raw_parts(data_ptr, arg_size, arg_size) };
-            result_from(ret).map(|_| data)
+            error::result_from(ret).map(|_| data)
         };
         // Assumed to be safe as `get_arg_size` checks the argument already
         res.unwrap_or_revert()
->>>>>>> 7d61732e
     };
     Some(deserialize(arg_bytes))
 }
