--- conflicted
+++ resolved
@@ -9,23 +9,13 @@
 use contract_ffi::value::U512;
 use core::convert::TryFrom;
 
-<<<<<<< HEAD
-=======
-enum Error {
-    SeedTransferFail = 100,
-    InvalidPublicKeyLength = 101,
-    MissingArgument = 102,
-    InvalidArgument = 103,
-}
-
->>>>>>> 11eb35a3
 #[no_mangle]
 pub extern "C" fn call() {
     let accounts: Vec<PublicKey> = {
         let data: Vec<Vec<u8>> = match contract_api::get_arg(0) {
             Some(Ok(data)) => data,
-            Some(Err(_)) => contract_api::revert(Error::InvalidArgument as u32),
-            None => contract_api::revert(Error::MissingArgument as u32),
+            Some(Err(_)) => contract_api::revert(Error::InvalidArgument.into()),
+            None => contract_api::revert(Error::MissingArgument.into()),
         };
         data.into_iter()
             .map(|bytes| {
@@ -36,8 +26,8 @@
     };
     let seed_amount: U512 = match contract_api::get_arg(1) {
         Some(Ok(data)) => data,
-        Some(Err(_)) => contract_api::revert(Error::InvalidArgument as u32),
-        None => contract_api::revert(Error::MissingArgument as u32),
+        Some(Err(_)) => contract_api::revert(Error::InvalidArgument.into()),
+        None => contract_api::revert(Error::MissingArgument.into()),
     };
     for public_key in accounts {
         let result = contract_ffi::contract_api::transfer_to_account(public_key, seed_amount);
