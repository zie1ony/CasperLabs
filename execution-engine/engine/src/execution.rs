--- conflicted
+++ resolved
@@ -28,13 +28,8 @@
     ADD_FUNC_INDEX, ADD_UREF_FUNC_INDEX, CALL_CONTRACT_FUNC_INDEX, GAS_FUNC_INDEX,
     GET_ARG_FUNC_INDEX, GET_CALL_RESULT_FUNC_INDEX, GET_FN_FUNC_INDEX, GET_READ_FUNC_INDEX,
     GET_UREF_FUNC_INDEX, HAS_UREF_FUNC_INDEX, LOAD_ARG_FUNC_INDEX, NEW_FUNC_INDEX,
-<<<<<<< HEAD
-    PROTOCOL_VERSION_FUNC_INDEX, READ_FUNC_INDEX, RET_FUNC_INDEX, REVERT_FUNC_INDEX,
+    PROTOCOL_VERSION_FUNC_INDEX, READ_FUNC_INDEX, RET_FUNC_INDEX, REVERT_FUNC_INDEX, SEED_FN_INDEX,
     SER_FN_FUNC_INDEX, STORE_FN_INDEX, WRITE_FUNC_INDEX,
-=======
-    PROTOCOL_VERSION_FUNC_INDEX, READ_FUNC_INDEX, RET_FUNC_INDEX, SEED_FN_INDEX, SER_FN_FUNC_INDEX,
-    STORE_FN_INDEX, WRITE_FUNC_INDEX,
->>>>>>> 65ce57cd
 };
 use resolvers::create_module_resolver;
 use resolvers::error::ResolverError;
@@ -51,7 +46,9 @@
     KeyNotFound(Key),
     TypeMismatch(TypeMismatch),
     Overflow,
-    InvalidAccess { required: AccessRights },
+    InvalidAccess {
+        required: AccessRights,
+    },
     ForgedReference(Key),
     ArgIndexOutOfBounds(usize),
     URefNotFound(String),
@@ -421,15 +418,6 @@
         Ok(self.host_buf.len())
     }
 
-<<<<<<< HEAD
-    /// Reverts contract execution with a reason specified.
-    pub fn revert(&mut self, reason_ptr: u32, reason_size: u32) -> Trap {
-        // Get bytes of a reason specified by user
-        match self.string_from_mem(reason_ptr, reason_size) {
-            Ok(reason) => Error::Revert(reason).into(),
-            Err(err) => err,
-        }
-=======
     /// Writes the seed associated with the [`RuntimeContext`] to the given destination
     /// in runtime memory.
     fn write_seed(&mut self, dest_ptr: u32) -> Result<(), Trap> {
@@ -437,7 +425,15 @@
         self.memory
             .set(dest_ptr, &seed)
             .map_err(|e| Error::Interpreter(e).into())
->>>>>>> 65ce57cd
+    }
+
+    /// Reverts contract execution with a reason specified.
+    pub fn revert(&mut self, reason_ptr: u32, reason_size: u32) -> Trap {
+        // Get bytes of a reason specified by user
+        match self.string_from_mem(reason_ptr, reason_size) {
+            Ok(reason) => Error::Revert(reason).into(),
+            Err(err) => err,
+        }
     }
 }
 
@@ -640,19 +636,18 @@
 
             PROTOCOL_VERSION_FUNC_INDEX => Ok(Some(self.context.protocol_version().into())),
 
-<<<<<<< HEAD
             REVERT_FUNC_INDEX => {
                 // args(0) = pointer to a string
                 // args(1) = size of string
                 let (reason_ptr, reason_size): (u32, u32) = Args::parse(args)?;
 
                 Err(self.revert(reason_ptr, reason_size))
-=======
+            }
+
             SEED_FN_INDEX => {
                 let dest_ptr = Args::parse(args)?;
                 self.write_seed(dest_ptr)?;
                 Ok(None)
->>>>>>> 65ce57cd
             }
 
             _ => panic!("unknown function index"),
