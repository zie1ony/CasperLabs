// third-party dependencies
extern crate clap;
#[macro_use]
extern crate lazy_static;

// internal dependencies
extern crate common;
extern crate execution_engine;
extern crate shared;
extern crate storage;
extern crate wasm_prep;

use std::collections::BTreeMap;
use std::fmt::Debug;
use std::fs::File;
use std::io::prelude::*;
use std::iter::Iterator;

use clap::{App, Arg, ArgMatches};

use common::key::Key;
use execution_engine::engine_state::error::RootNotFound;
use execution_engine::engine_state::execution_effect::ExecutionEffect;
use execution_engine::engine_state::execution_result::ExecutionResult;
use execution_engine::engine_state::EngineState;
use execution_engine::execution::WasmiExecutor;
use shared::init::mocked_account;
use shared::logging;
use shared::logging::log_level::LogLevel;
use shared::logging::log_settings;
use shared::logging::log_settings::{LogLevelFilter, LogSettings};
use shared::newtypes::{Blake2bHash, CorrelationId};
use storage::global_state::in_memory::InMemoryGlobalState;
use storage::global_state::CommitResult;
use storage::global_state::History;
use wasm_prep::{wasm_costs::WasmCosts, WasmiPreprocessor};

// exe / proc
const PROC_NAME: &str = "execution-engine";
const APP_NAME: &str = "Execution Engine Standalone";
const SERVER_START_MESSAGE: &str = "starting Execution Engine Standalone";
const SERVER_STOP_MESSAGE: &str = "stopping Execution Engine Standalone";
const SERVER_NO_WASM_MESSAGE: &str = "no wasm files to process";
const SERVER_NO_GAS_LIMIT_MESSAGE: &str = "gas limit is 0";

// loglevel
const ARG_LOG_LEVEL: &str = "loglevel";
const ARG_LOG_LEVEL_VALUE: &str = "LOGLEVEL";
const ARG_LOG_LEVEL_HELP: &str = "[ fatal | error | warning | info | debug ]";

// defaults
const DEFAULT_ADDRESS: &str = "00000000000000000000000000000000";
const DEFAULT_GAS_LIMIT: &str = "18446744073709551615";

// Command line arguments instance
lazy_static! {
    static ref ARG_MATCHES: clap::ArgMatches<'static> = get_args();
}

// LogSettings instance to be used within this application
lazy_static! {
    static ref LOG_SETTINGS: log_settings::LogSettings = get_log_settings();
}

#[derive(Debug)]
struct Task {
    path: String,
    bytes: Vec<u8>,
}

fn apply_effects<H>(
    correlation_id: CorrelationId,
    engine_state: &EngineState<H>,
    pre_state_hash: &Blake2bHash,
    effects: ExecutionEffect,
) -> (
    LogLevel,
    String,
    BTreeMap<String, String>,
    Option<Blake2bHash>,
)
where
    H: History,
    H::Error: Into<execution_engine::execution::Error> + Debug,
{
    match engine_state.apply_effect(correlation_id, *pre_state_hash, effects.1) {
        Ok(CommitResult::RootNotFound) => {
            let mut properties: BTreeMap<String, String> = BTreeMap::new();
            let error_message = format!("root {:?} not found", pre_state_hash);
            properties.insert(String::from("root-hash"), format!("{:?}", pre_state_hash));
            (LogLevel::Warning, error_message, properties, None)
        }
        Ok(CommitResult::KeyNotFound(key)) => {
            let mut properties: BTreeMap<String, String> = BTreeMap::new();
            let error_message = format!("key {:?} not found", key);
            (LogLevel::Warning, error_message, properties, None)
        }
        Ok(CommitResult::TypeMismatch(type_mismatch)) => {
            let mut properties: BTreeMap<String, String> = BTreeMap::new();
            let error_message = format!("type mismatch: {:?} ", type_mismatch);
            (LogLevel::Warning, error_message, properties, None)
        }
        Ok(CommitResult::Success(new_root_hash)) => {
            let mut properties: BTreeMap<String, String> = BTreeMap::new();
            properties.insert(
                String::from("post-state-hash"),
                format!("{:?}", new_root_hash),
            );
            (
                LogLevel::Info,
                String::new(),
                properties,
                Some(new_root_hash),
            )
        }
        Err(storage_err) => {
            let mut properties: BTreeMap<String, String> = BTreeMap::new();
            let error_message = format!("{:?}", storage_err);
            (LogLevel::Error, error_message, properties, None)
        }
    }
}

fn log_message(
    log_level: LogLevel,
    error_message: String,
    mut properties: BTreeMap<String, String>,
) {
    let success = error_message.is_empty();
    properties.insert(String::from("success"), format!("{:?}", success));

    if !success {
        properties.insert(String::from("error"), error_message);
    }

    let message_format: String = if success {
        String::from("{wasm-path} success: {success} gas_cost: {gas-cost}")
    } else {
        String::from("{wasm-path} error: {error} gas_cost: {gas-cost}")
    };

    logging::log_details(log_level, message_format, properties);
}

#[allow(unreachable_code)]
fn main() {
    set_panic_hook();

    log_settings::set_log_settings_provider(&*LOG_SETTINGS);

    logging::log_info(SERVER_START_MESSAGE);

    let matches: &clap::ArgMatches = &*ARG_MATCHES;

    let wasm_files: Vec<Task> = {
        let file_str_iter = matches.values_of("wasm").expect("Wasm file not defined.");
        file_str_iter
            .map(|file_str| {
                let mut file = File::open(file_str).expect("Cannot open Wasm file");
                let mut content: Vec<u8> = Vec::new();
                let _ = file
                    .read_to_end(&mut content)
                    .expect("Error when reading a file:");
                Task {
                    path: String::from(file_str),
                    bytes: content,
                }
            })
            .collect()
    };

    if wasm_files.is_empty() {
        logging::log_info(SERVER_NO_WASM_MESSAGE);
    }

    let account_addr = {
        let mut address = [48u8; 32];
        matches
            .value_of("address")
            .map(str::as_bytes)
            .map(|bytes| address.copy_from_slice(bytes))
            .expect("Error when parsing address");
        Key::Account(address)
    };

    let gas_limit: u64 = matches
        .value_of("gas-limit")
        .and_then(|v| v.parse::<u64>().ok())
        .expect("Provided gas limit value is not u64.");

    if gas_limit == 0 {
        logging::log_info(SERVER_NO_GAS_LIMIT_MESSAGE);
    }

    // TODO: move to arg parser
    let timestamp: u64 = 100_000;
    let protocol_version: u64 = 1;

<<<<<<< HEAD
    // let path = std::path::Path::new("./tmp/");
    // TODO: Better error handling?
    //    let global_state = LmdbGs::new(&path).unwrap();
    let init_state = mocked_account(account_addr.as_account().unwrap());
    let global_state =
        InMemoryGlobalState::from_pairs(&init_state).expect("Could not create global state");
=======
    let init_state = mocked_account(account_addr);
    let global_state = InMemoryGlobalState::from_pairs(CorrelationId::new(), &init_state)
        .expect("Could not create global state");
>>>>>>> 5ad5f43b
    let mut state_hash: Blake2bHash = global_state.root_hash;
    let engine_state = EngineState::new(global_state);

    let wasmi_executor = WasmiExecutor;
    let wasm_costs = WasmCosts::from_version(protocol_version).unwrap_or_else(|| {
        panic!(
            "Wasm cost table wasn't defined for protocol version: {}",
            protocol_version
        )
    });
    let wasmi_preprocessor: WasmiPreprocessor = WasmiPreprocessor::new(wasm_costs);

    for (i, wasm_bytes) in wasm_files.iter().enumerate() {
        let correlation_id = CorrelationId::new();
        let nonce = i as u64 + 1;
        let result = engine_state.run_deploy(
            &wasm_bytes.bytes,
            &[], // TODO: consume args from CLI
            account_addr,
            timestamp,
            nonce,
            state_hash,
            gas_limit,
            protocol_version,
            correlation_id,
            &wasmi_executor,
            &wasmi_preprocessor,
        );

        let mut properties = BTreeMap::new();

        properties.insert(String::from("pre-state-hash"), format!("{:?}", state_hash));
        properties.insert(String::from("wasm-path"), wasm_bytes.path.to_owned());
        properties.insert(String::from("nonce"), format!("{}", nonce));

        match result {
            Err(RootNotFound(hash)) => {
                let log_level = LogLevel::Error;
                let error_message = format!("root {:?} not found", hash);
                properties.insert(String::from("root-hash"), format!("{:?}", hash));
                log_message(log_level, error_message, properties);
            }
            Ok(ExecutionResult::Success {
                effect: effects,
                cost,
            }) => {
                properties.insert("gas-cost".to_string(), format!("{:?}", cost));
                let (log_level, error_message, mut new_properties, new_state_hash) =
                    apply_effects(correlation_id, &engine_state, &state_hash, effects);

                if let Some(hash) = new_state_hash {
                    state_hash = hash;
                }

                properties.append(&mut new_properties);
                log_message(log_level, error_message, properties);
            }
            Ok(ExecutionResult::Failure {
                error,
                effect: effects,
                cost,
            }) => {
                let log_level = LogLevel::Error;
                properties.insert("gas-cost".to_string(), format!("{:?}", cost));

                let (new_log_level, new_error_message, mut new_properties, new_state_hash) =
                    apply_effects(correlation_id, &engine_state, &state_hash, effects);

                if let Some(hash) = new_state_hash {
                    state_hash = hash;
                }

                new_properties.append(&mut properties.clone());
                log_message(new_log_level, new_error_message, new_properties);

                let error_message = format!("{:?}", error);
                log_message(log_level, error_message, properties);
            }
        }
    }

    logging::log_info(SERVER_STOP_MESSAGE);
}

/// Sets panic hook for logging panic info
fn set_panic_hook() {
    let hook: Box<dyn Fn(&std::panic::PanicInfo) + 'static + Sync + Send> =
        Box::new(move |panic_info| {
            match panic_info.payload().downcast_ref::<&str>() {
                Some(s) => {
                    let panic_message = format!("{:?}", s);
                    logging::log_fatal(&panic_message);
                }
                None => {
                    let panic_message = format!("{:?}", panic_info);
                    logging::log_fatal(&panic_message);
                }
            }

            logging::log_info(SERVER_STOP_MESSAGE);
        });
    std::panic::set_hook(hook);
}

/// Gets command line arguments
fn get_args() -> ArgMatches<'static> {
    App::new(APP_NAME)
        .arg(
            Arg::with_name("address")
                .short("a")
                .long("address")
                .default_value(DEFAULT_ADDRESS)
                .value_name("BYTES")
                .required(false)
                .takes_value(true),
        )
        .arg(
            Arg::with_name("gas-limit")
                .short("l")
                .long("gas-limit")
                .default_value(DEFAULT_GAS_LIMIT)
                .required(false)
                .takes_value(true),
        )
        .arg(
            Arg::with_name("wasm")
                .long("wasm")
                .multiple(true)
                .required(true)
                .index(1),
        )
        .arg(
            Arg::with_name(ARG_LOG_LEVEL)
                .required(false)
                .long(ARG_LOG_LEVEL)
                .takes_value(true)
                .value_name(ARG_LOG_LEVEL_VALUE)
                .help(ARG_LOG_LEVEL_HELP),
        )
        .get_matches()
}

/// Builds and returns log_settings
fn get_log_settings() -> log_settings::LogSettings {
    let matches: &clap::ArgMatches = &*ARG_MATCHES;

    let log_level_filter = LogLevelFilter::from_input(matches.value_of(ARG_LOG_LEVEL));

    LogSettings::new(PROC_NAME, log_level_filter)
}<|MERGE_RESOLUTION|>--- conflicted
+++ resolved
@@ -196,18 +196,9 @@
     let timestamp: u64 = 100_000;
     let protocol_version: u64 = 1;
 
-<<<<<<< HEAD
-    // let path = std::path::Path::new("./tmp/");
-    // TODO: Better error handling?
-    //    let global_state = LmdbGs::new(&path).unwrap();
     let init_state = mocked_account(account_addr.as_account().unwrap());
-    let global_state =
-        InMemoryGlobalState::from_pairs(&init_state).expect("Could not create global state");
-=======
-    let init_state = mocked_account(account_addr);
     let global_state = InMemoryGlobalState::from_pairs(CorrelationId::new(), &init_state)
         .expect("Could not create global state");
->>>>>>> 5ad5f43b
     let mut state_hash: Blake2bHash = global_state.root_hash;
     let engine_state = EngineState::new(global_state);
 
