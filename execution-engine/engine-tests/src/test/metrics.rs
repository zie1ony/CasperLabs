--- conflicted
+++ resolved
@@ -1,8 +1,3 @@
-<<<<<<< HEAD
-use crate::support::test_support::{self, ExecuteRequestBuilder, InMemoryWasmTestBuilder};
-use contract_ffi::key::Key;
-use engine_core::engine_state::EngineConfig;
-=======
 use grpc::RequestOptions;
 use lazy_static;
 
@@ -10,19 +5,14 @@
 use engine_grpc_server::engine_server::ipc::{CommitRequest, QueryRequest, ValidateRequest};
 use engine_grpc_server::engine_server::ipc_grpc::ExecutionEngineService;
 use engine_grpc_server::engine_server::state::{Key, Key_Address};
->>>>>>> 8c1a3ef9
 use engine_shared::logging::log_level::LogLevel;
 use engine_shared::logging::log_settings::{self, LogLevelFilter, LogSettings};
 use engine_shared::logging::logger::{self, LogBufferProvider, BUFFERED_LOGGER};
 use engine_shared::newtypes::CorrelationId;
 use engine_shared::test_utils;
 use engine_storage::global_state::in_memory::InMemoryGlobalState;
-<<<<<<< HEAD
-use lazy_static;
-=======
 
 use crate::support::test_support;
->>>>>>> 8c1a3ef9
 
 pub const PROC_NAME: &str = "ee-shared-lib-tests";
 
@@ -90,58 +80,6 @@
 }
 
 #[test]
-<<<<<<< HEAD
-fn should_exec_with_metrics() {
-    setup();
-    let correlation_id = CorrelationId::new();
-    let mocked_account = test_utils::mocked_account(test_support::MOCKED_ACCOUNT_ADDRESS);
-    let (global_state, root_hash) =
-        InMemoryGlobalState::from_pairs(correlation_id, &mocked_account).unwrap();
-    let engine_config = EngineConfig::new().set_use_payment_code(true);
-
-    let exec_request = {
-        let deploy_item = test_support::get_mock_deploy_item();
-        ExecuteRequestBuilder::new()
-            .push_deploy(deploy_item)
-            .build()
-    };
-
-    let _result = InMemoryWasmTestBuilder::new(global_state, engine_config)
-        .with_genesis_hash(root_hash.to_vec())
-        .exec_with_exec_request(exec_request)
-        .finish();
-
-    let log_items = BUFFERED_LOGGER
-        .extract_correlated(&correlation_id.to_string())
-        .expect("log items expected");
-
-    assert!(!log_items.is_empty());
-    for log_item in log_items {
-        assert!(
-            log_item
-                .properties
-                .contains_key(&"correlation_id".to_string()),
-            "should have correlation_id"
-        );
-
-        let matched_correlation_id = log_item
-            .properties
-            .get(&"correlation_id".to_string())
-            .expect("should have correlation id value");
-
-        assert_eq!(
-            matched_correlation_id,
-            &correlation_id.to_string(),
-            "correlation_id should match"
-        );
-
-        assert_eq!(log_item.log_level, "Metric", "expected Metric");
-    }
-}
-
-#[test]
-=======
->>>>>>> 8c1a3ef9
 fn should_commit_with_metrics() {
     setup();
     let correlation_id = CorrelationId::new();
