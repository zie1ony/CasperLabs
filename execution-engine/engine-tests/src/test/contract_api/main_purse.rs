--- conflicted
+++ resolved
@@ -35,12 +35,7 @@
                 U512::from(ACCOUNT_1_INITIAL_BALANCE),
             ),
             DEFAULT_BLOCK_TIME,
-<<<<<<< HEAD
-            1,
-=======
             [1u8; 32],
-            (genesis_account.purse_id(),),
->>>>>>> 0f4aff5f
         )
         .expect_success()
         .commit();
@@ -62,12 +57,7 @@
             "transfer_purse_to_account.wasm",
             (ACCOUNT_1_ADDR, U512::from(ACCOUNT_1_INITIAL_BALANCE)),
             DEFAULT_BLOCK_TIME,
-<<<<<<< HEAD
-            1,
-=======
             [1u8; 32],
-            (ACCOUNT_1_ADDR,),
->>>>>>> 0f4aff5f
         )
         .expect_success()
         .commit();
@@ -87,12 +77,7 @@
             "main_purse.wasm",
             (account_1.purse_id(),),
             DEFAULT_BLOCK_TIME,
-<<<<<<< HEAD
-            1,
-=======
             [1u8; 32],
-            (account_1.purse_id(),),
->>>>>>> 0f4aff5f
         )
         .expect_success()
         .commit();
