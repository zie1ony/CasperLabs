<<<<<<< HEAD
=======
use std::collections::HashMap;

use crate::support::test_support::{InMemoryWasmTestBuilder, STANDARD_PAYMENT_CONTRACT};
>>>>>>> c78e35f4
use contract_ffi::value::U512;
use engine_core::engine_state::MAX_PAYMENT;
use std::collections::HashMap;

use crate::support::test_support::{STANDARD_PAYMENT_CONTRACT, WasmTestBuilder};

const GENESIS_ADDR: [u8; 32] = [7u8; 32];

#[ignore]
#[test]
fn should_run_get_blocktime_contract() {
    let block_time: u64 = 42;

    InMemoryWasmTestBuilder::default()
        .run_genesis(GENESIS_ADDR, HashMap::new())
        .exec_with_args(
            GENESIS_ADDR,
            STANDARD_PAYMENT_CONTRACT,
            (U512::from(MAX_PAYMENT), ),
            "get_blocktime.wasm",
            (block_time, ), // passing this to contract to test assertion
            block_time,
            [1u8; 32],
        )
        .commit()
        .expect_success();
}<|MERGE_RESOLUTION|>--- conflicted
+++ resolved
@@ -1,14 +1,8 @@
-<<<<<<< HEAD
-=======
 use std::collections::HashMap;
 
 use crate::support::test_support::{InMemoryWasmTestBuilder, STANDARD_PAYMENT_CONTRACT};
->>>>>>> c78e35f4
 use contract_ffi::value::U512;
 use engine_core::engine_state::MAX_PAYMENT;
-use std::collections::HashMap;
-
-use crate::support::test_support::{STANDARD_PAYMENT_CONTRACT, WasmTestBuilder};
 
 const GENESIS_ADDR: [u8; 32] = [7u8; 32];
 
@@ -22,9 +16,9 @@
         .exec_with_args(
             GENESIS_ADDR,
             STANDARD_PAYMENT_CONTRACT,
-            (U512::from(MAX_PAYMENT), ),
+            (U512::from(MAX_PAYMENT),),
             "get_blocktime.wasm",
-            (block_time, ), // passing this to contract to test assertion
+            (block_time,), // passing this to contract to test assertion
             block_time,
             [1u8; 32],
         )
