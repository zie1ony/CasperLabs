use std::collections::HashMap;

use crate::support::test_support::{
    WasmTestBuilder, DEFAULT_BLOCK_TIME, STANDARD_PAYMENT_CONTRACT,
};
use contract_ffi::value::U512;
use engine_core::engine_state::MAX_PAYMENT;

const GENESIS_ADDR: [u8; 32] = [7u8; 32];

#[ignore]
#[test]
fn should_not_fail_deserializing() {
    let is_error = WasmTestBuilder::default()
        .run_genesis(GENESIS_ADDR, HashMap::new())
        .exec_with_args(
            GENESIS_ADDR,
            STANDARD_PAYMENT_CONTRACT,
            (U512::from(MAX_PAYMENT),),
            "deserialize_error.wasm",
            (GENESIS_ADDR,),
            DEFAULT_BLOCK_TIME,
<<<<<<< HEAD
            1,
=======
            [1u8; 32],
            (GENESIS_ADDR,),
>>>>>>> 0f4aff5f
        )
        .commit()
        .is_error();

    assert!(is_error);
}<|MERGE_RESOLUTION|>--- conflicted
+++ resolved
@@ -20,12 +20,7 @@
             "deserialize_error.wasm",
             (GENESIS_ADDR,),
             DEFAULT_BLOCK_TIME,
-<<<<<<< HEAD
-            1,
-=======
             [1u8; 32],
-            (GENESIS_ADDR,),
->>>>>>> 0f4aff5f
         )
         .commit()
         .is_error();
