--- conflicted
+++ resolved
@@ -245,11 +245,7 @@
 
   package-sbt-artifacts-merge:
     commands:
-<<<<<<< HEAD
       - "sbt update test client/debian:packageBin client/universal:packageZipTarball client/rpm:packageBin node/debian:packageBin node/universal:packageZipTarball node/rpm:packageBin node/docker:publishLocal client/docker:publishLocal"
-=======
-      - "sbt update test client/debian:packageBin client/universal:packageZipTarball client/rpm:packageBin node/debian:packageBin node/universal:packageZipTarball node/rpm:packageBin"
->>>>>>> 4a0d1faf
       - "mkdir -p artifacts/${DRONE_BRANCH}"
       - "cp client/target/casperlabs-client_*_all.deb client/target/universal/*.tgz artifacts/${DRONE_BRANCH}"
       - "cp client/target/rpm/RPMS/noarch/casperlabs-client-*.noarch.rpm artifacts/${DRONE_BRANCH}"
