package io.casperlabs.storage.deploy

import cats.effect.Sync
import cats.effect.concurrent.Ref
import cats.implicits._
import com.google.protobuf.ByteString
import io.casperlabs.casper.consensus.{Block, Deploy}
import io.casperlabs.casper.consensus.info.DeployInfo
import io.casperlabs.crypto.codec.Base16
import io.casperlabs.crypto.Keys.{PublicKey, PublicKeyBS}
import io.casperlabs.shared.Log
import io.casperlabs.storage.block.BlockStorage.{BlockHash, DeployHash}
import io.casperlabs.storage.deploy.MockDeployStorage.Metadata
import io.casperlabs.shared.Sorting.byteStringOrdering

import scala.concurrent.duration.FiniteDuration

class MockDeployStorage[F[_]: Sync: Log](
    deploysWithMetadataRef: Ref[F, Map[Deploy, Metadata]]
) extends DeployStorage[F] {

  // Deploys not yet included in a block
  private val PendingStatusCode = 0
  // Deploys that have been processed at least once,
  // waiting to be finalized or orphaned
  private val ProcessedStatusCode = 1
  // Deploys that have been discarded for some reason and should be deleted after a while
  private val DiscardedStatusCode        = 2
  private val ExecutionErrorStatusCode   = 3
  private val ExecutionSuccessStatusCode = 4

  override val writer = new DeployStorageWriter[F] {

    override def addAsExecuted(block: Block): F[Unit] =
      logOperation(
        s"addAsExecuted(blockHash = ${blockHashToString(block)}, deploys = ${processedDeploysToString(block)})",
        deploysWithMetadataRef.update { deploys =>
          def metadata(pd: Block.ProcessedDeploy, acc: Map[Deploy, Metadata]) = {
            val prev = acc.getOrElse(
              pd.getDeploy,
              Metadata(
                if (pd.isError) ExecutionErrorStatusCode else ExecutionSuccessStatusCode,
                "",
                now,
                now,
                Nil
              )
            )
            prev.copy(processingResults = (block.blockHash, pd) :: prev.processingResults)
          }

          block.getBody.deploys.foldLeft(deploys) {
            case (acc, pd) => acc + (pd.getDeploy -> metadata(pd, acc))
          }
        }
      )

    override def addAsPending(deploys: List[Deploy]): F[Unit] =
      logOperation(
        s"addAsPending(deploys = ${deploysToString(deploys)})",
        addWithStatus(deploys, PendingStatusCode)
      )

    override def addAsProcessed(deploys: List[Deploy]): F[Unit] =
      logOperation(
        s"addAsProcessed(deploys = ${deploysToString(deploys)})",
        addWithStatus(deploys, ProcessedStatusCode)
      )

    private def addWithStatus(deploys: List[Deploy], status: Int): F[Unit] =
      deploysWithMetadataRef.update(
        deploys
          .map(
            d => (d, Metadata(status, "", now, now, Nil))
          )
          .toMap ++ _
      )

    override def markAsPendingByHashes(hashes: List[ByteString]): F[Unit] =
      logOperation(
        s"markAsPending(hashes = ${hashesToString(hashes)})",
        setStatus(hashes.map(_ -> ""), PendingStatusCode, ProcessedStatusCode)
      )

    override def markAsProcessedByHashes(hashes: List[ByteString]): F[Unit] =
      logOperation(
        s"markAsProcessed(hashes = ${hashesToString(hashes)})",
        setStatus(hashes.map(_ -> ""), ProcessedStatusCode, PendingStatusCode)
      )

    override def markAsFinalizedByHashes(hashes: List[ByteString]): F[Unit] =
      logOperation(
        s"markAsFinalized(hashes = ${hashesToString(hashes)})",
        deploysWithMetadataRef.update(_.filter {
          case (deploy, Metadata(`ProcessedStatusCode`, _, _, _, _))
              if hashes.contains(deploy.deployHash) =>
            false
          case _ => true
        })
      )

    override def markAsDiscardedByHashes(hashesAndReasons: List[(ByteString, String)]): F[Unit] =
      logOperation(
        s"markAsDiscarded(hashes = ${hashesToString(hashesAndReasons.map(_._1))})",
        setStatus(hashesAndReasons, DiscardedStatusCode, PendingStatusCode)
      )

    private def setStatus(
        hashesAndReasons: Seq[(ByteString, String)],
        newStatus: Int,
        prevStatus: Int
    ): F[Unit] = {
      val updates = hashesAndReasons.toMap
      deploysWithMetadataRef.update(_.map {
        case (deploy, Metadata(`prevStatus`, _, _, createdAt, processingResults))
            if updates contains deploy.deployHash =>
          (
            deploy,
            Metadata(newStatus, updates(deploy.deployHash), now, createdAt, processingResults)
          )
        case x => x
      }) >> logCurrentState()
    }

    override def markAsDiscarded(expirationPeriod: FiniteDuration): F[Unit] =
      logOperation(
        s"markAsDiscarded(expirationPeriod = ${expirationPeriod.toCoarsest.toString()})",
        deploysWithMetadataRef.update(_.map {
          case (deploy, Metadata(`PendingStatusCode`, _, updatedAt, createdAt, processingResults))
              if updatedAt < now - expirationPeriod.toMillis =>
            (
              deploy,
              Metadata(DiscardedStatusCode, "Expired.", now, createdAt, processingResults)
            )
          case x => x
        })
      )

    override def cleanupDiscarded(expirationPeriod: FiniteDuration): F[Int] = {
      val selectDiscarding: ((Deploy, Metadata)) => Boolean = (_: (Deploy, Metadata)) match {
        case (_, Metadata(`DiscardedStatusCode`, _, updatedAt, _, processingResults))
            if updatedAt < now - expirationPeriod.toMillis && processingResults.isEmpty =>
          true
        case _ => false
      }

      logOperation(
        "cleanupDiscarded",
        deploysWithMetadataRef.modify { ds =>
          val deletedNum = ds.count(selectDiscarding)
          (ds.filterNot { case (d, metadata) => selectDiscarding((d, metadata)) }, deletedNum)
        }
      )
    }

    override def clear(): F[Unit] = ().pure[F]

    override def close(): F[Unit] = ().pure[F]

  }

  override def reader(implicit dv: DeployInfo.View) = new DeployStorageReader[F] {

    override def getProcessingResults(
        hash: ByteString
    ): F[List[(BlockHash, Block.ProcessedDeploy)]] =
      deploysWithMetadataRef.get.map(_.collect {
        case (d, Metadata(_, _, _, _, processingResults)) if d.deployHash == hash =>
          processingResults
      }.toList.flatten)

    def getProcessedDeploys(
        blockHash: ByteString
    ): F[List[Block.ProcessedDeploy]] =
      deploysWithMetadataRef.get.map(_.flatMap {
        case (_, Metadata(_, _, _, _, processingResults)) => processingResults
      }.collect {
        case (hash, result) if blockHash == hash => result
      }.toList)

    override def readProcessed: F[List[Deploy]] = readByStatus(ProcessedStatusCode)

    override def readProcessedByAccount(account: ByteString): F[List[Deploy]] =
      readProcessed.map(_.filter(_.getHeader.accountPublicKey == account))

    override def readProcessedHashes: F[List[ByteString]] = readProcessed.map(_.map(_.deployHash))

    override def readPending: F[List[Deploy]] = readByStatus(PendingStatusCode)

    override def readPendingHashes: F[List[ByteString]] = readPending.map(_.map(_.deployHash))

    override def readPendingHeaders: F[List[Deploy.Header]] = readPending.map(_.map(_.getHeader))

    override def readPendingHashesAndHeaders: fs2.Stream[F, (ByteString, Deploy.Header)] =
      fs2.Stream
        .eval(
          for {
            hashes  <- readPendingHashes
            headers <- readPendingHeaders
          } yield hashes.zip(headers)
        )
        .flatMap(result => fs2.Stream.fromIterator(result.toIterator))

    override def getByHashes(
        l: Set[ByteString]
    ): fs2.Stream[F, Deploy] = {
      val deploys =
        (readPending, readProcessed).mapN(_ ++ _).map(_.filter(d => l.contains(d.deployHash)))
      fs2.Stream
        .eval(deploys)
        .flatMap(all => fs2.Stream.fromIterator(all.toIterator))
    }

    def getByHash(hash: ByteString): F[Option[Deploy]] =
      getByHashes(Set(hash)).compile.last

    private def readByStatus(status: Int): F[List[Deploy]] =
      deploysWithMetadataRef.get.map(_.collect {
        case (deploy, Metadata(`status`, _, _, _, _)) => deploy
      }.toList)

    override def sizePendingOrProcessed(): F[Long] =
      (readProcessed, readPending).mapN(_.size + _.size).map(_.toLong)

    override def getPendingOrProcessed(hash: ByteString): F[Option[Deploy]] =
      deploysWithMetadataRef.get.map(_.collectFirst {
        case (d, Metadata(`PendingStatusCode` | `ProcessedStatusCode`, _, _, _, _))
            if d.deployHash == hash =>
          d
      })

    override def getBufferedStatus(hash: ByteString): F[Option[DeployInfo.Status]] =
      deploysWithMetadataRef.get.map(_.collectFirst {
        case (d, Metadata(status, msg, _, _, _)) if d.deployHash == hash =>
          DeployInfo.Status(
            state = status match {
              case `PendingStatusCode`   => DeployInfo.State.PENDING
              case `ProcessedStatusCode` => DeployInfo.State.PROCESSED
              case `DiscardedStatusCode` => DeployInfo.State.DISCARDED
              case _                     => DeployInfo.State.UNDEFINED
            },
            message = msg
          )
      })

    override def getDeployInfo(
        deployHash: DeployHash
    ): F[Option[DeployInfo]] =
      none[DeployInfo].pure[F]

    override def getDeploysByAccount(
        account: PublicKeyBS,
        limit: Int,
        lastTimeStamp: Long,
        lastDeployHash: DeployHash
    ): F[List[Deploy]] =
      deploysWithMetadataRef.get.map(
        _.keys
          .filter { d =>
            if (PublicKey(d.getHeader.accountPublicKey) != account) {
              false
            } else {
              val strictEarlier = d.getHeader.timestamp < lastTimeStamp
              strictEarlier || d.getHeader.timestamp == lastTimeStamp && byteStringOrdering
                .lt(d.deployHash, lastDeployHash)
            }
          }
          .toList
          .sortBy(d => (d.getHeader.timestamp, d.deployHash))
          .reverse
          .take(limit)
      )
  }

  private def logOperation[A](opMsg: String, op: F[A]): F[A] =
    for {
      _ <- Log[F].info(s"DeployBuffer.$opMsg")
      a <- op
      _ <- logCurrentState()
    } yield a

  private def logCurrentState(): F[Unit] = {
    def statusToString(s: Int): String = s match {
      case 0 => "pending"
      case 1 => "processed"
      case 2 => "discarded"
      case 3 => "execution error"
      case 4 => "execution success"
    }

    val getStateDesc = deploysWithMetadataRef.get.map { deploys =>
      deploys.toList
        .groupBy(_._2.status)
        .map {
          case (status, ds) =>
            val s = statusToString(status)
            val dss = ds
              .map {
                case (d, _) => deployToString(d)
              }
              .mkString(", ")
            s + ": " + dss
        }
        .mkString("; ")
    }

    def log(stateDesc: String): F[Unit] =
      Log[F].info(s"Current state of deploy buffer: $stateDesc")

    for {
      stateDesc <- getStateDesc
      _         <- log(stateDesc)
    } yield ()
  }

  private def deployToString(d: Deploy): String    = Base16.encode(d.deployHash.toByteArray).take(4)
  private def hashToString(hs: ByteString): String = Base16.encode(hs.toByteArray).take(4)

  private def deploysToString(ds: List[Deploy]): String    = ds.map(deployToString).mkString(", ")
  private def hashesToString(hs: List[ByteString]): String = hs.map(hashToString).mkString(", ")

  private def blockHashToString(b: Block): String = Base16.encode(b.blockHash.toByteArray).take(4)
  private def processedDeploysToString(b: Block): String =
    b.getBody.deploys.map(pd => deployToString(pd.getDeploy)).mkString(", ")

  private def now = System.currentTimeMillis()

<<<<<<< HEAD
  override def getDeployInfo(deployHash: DeployHash): F[Option[DeployInfo]] =
    none[DeployInfo].pure[F]

  override def getDeployInfos(deploys: List[Deploy]): F[List[DeployInfo]] =
    List.empty[DeployInfo].pure[F]

  override def getDeploysByAccount(
      account: PublicKeyBS,
      limit: Int,
      lastTimeStamp: Long,
      lastDeployHash: DeployHash
  ): F[List[Deploy]] =
    deploysWithMetadataRef.get.map(
      _.keys
        .filter { d =>
          if (PublicKey(d.getHeader.accountPublicKey) != account) {
            false
          } else {
            val strictEarlier = d.getHeader.timestamp < lastTimeStamp
            strictEarlier || d.getHeader.timestamp == lastTimeStamp && byteStringOrdering
              .lt(d.deployHash, lastDeployHash)
          }
        }
        .toList
        .sortBy(d => (d.getHeader.timestamp, d.deployHash))
        .reverse
        .take(limit)
    )
=======
>>>>>>> d2c191bf
}

object MockDeployStorage {
  case class Metadata(
      status: Int,
      message: String,
      updatedAt: Long,
      createdAt: Long,
      processingResults: List[(ByteString, Block.ProcessedDeploy)]
  )

  def create[F[_]: Sync: Log](): F[DeployStorage[F]] =
    for {
      ref <- Ref.of[F, Map[Deploy, Metadata]](Map.empty)
    } yield new MockDeployStorage[F](ref): DeployStorage[F]

  def unsafeCreate[F[_]: Sync: Log](): DeployStorage[F] =
    new MockDeployStorage[F](Ref.unsafe[F, Map[Deploy, Metadata]](Map.empty))
}<|MERGE_RESOLUTION|>--- conflicted
+++ resolved
@@ -247,6 +247,9 @@
         deployHash: DeployHash
     ): F[Option[DeployInfo]] =
       none[DeployInfo].pure[F]
+
+    override def getDeployInfos(deploys: List[Deploy]): F[List[DeployInfo]] =
+      List.empty[DeployInfo].pure[F]
 
     override def getDeploysByAccount(
         account: PublicKeyBS,
@@ -325,37 +328,6 @@
 
   private def now = System.currentTimeMillis()
 
-<<<<<<< HEAD
-  override def getDeployInfo(deployHash: DeployHash): F[Option[DeployInfo]] =
-    none[DeployInfo].pure[F]
-
-  override def getDeployInfos(deploys: List[Deploy]): F[List[DeployInfo]] =
-    List.empty[DeployInfo].pure[F]
-
-  override def getDeploysByAccount(
-      account: PublicKeyBS,
-      limit: Int,
-      lastTimeStamp: Long,
-      lastDeployHash: DeployHash
-  ): F[List[Deploy]] =
-    deploysWithMetadataRef.get.map(
-      _.keys
-        .filter { d =>
-          if (PublicKey(d.getHeader.accountPublicKey) != account) {
-            false
-          } else {
-            val strictEarlier = d.getHeader.timestamp < lastTimeStamp
-            strictEarlier || d.getHeader.timestamp == lastTimeStamp && byteStringOrdering
-              .lt(d.deployHash, lastDeployHash)
-          }
-        }
-        .toList
-        .sortBy(d => (d.getHeader.timestamp, d.deployHash))
-        .reverse
-        .take(limit)
-    )
-=======
->>>>>>> d2c191bf
 }
 
 object MockDeployStorage {
