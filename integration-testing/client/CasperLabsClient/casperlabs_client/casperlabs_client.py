--- conflicted
+++ resolved
@@ -250,7 +250,6 @@
     return wrapper
 
 
-<<<<<<< HEAD
 def _hash(data: bytes) -> bytes:
     h = blake2b(digest_size=32)
     h.update(data)
@@ -275,7 +274,8 @@
 
 def _serialize(o) -> bytes:
     return o.SerializeToString()
-=======
+
+
 class InsecureGRPCService:
     def __init__(self, host, port, serviceStub):
         self.address = f"{host}:{port}"
@@ -329,7 +329,6 @@
                 )
 
         return name.endswith("_stream") and g or f
->>>>>>> e6023cb8
 
 
 class CasperLabsClient:
@@ -443,27 +442,12 @@
         #    payment = session
         payment = payment or session
 
-<<<<<<< HEAD
         if (
             len(list(filter(None, (session, session_hash, session_name, session_uref))))
             != 1
         ):
             raise TypeError(
                 "deploy: only one of session, session_hash, session_name, session_uref must be provided"
-=======
-        def hash(data: bytes) -> bytes:
-            h = blake2b(digest_size=32)
-            h.update(data)
-            return h.digest()
-
-        def read_binary(file_name: str):
-            with open(file_name, "rb") as f:
-                return f.read()
-
-        def read_code(file_name: str, abi_encoded_args: bytes = None):
-            return consensus.Deploy.Code(
-                wasm=read_binary(file_name), abi_args=abi_encoded_args
->>>>>>> e6023cb8
             )
 
         if (
