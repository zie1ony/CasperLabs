package io.casperlabs.client.configuration
import com.google.protobuf.ByteString
import java.io.{ByteArrayInputStream, ByteArrayOutputStream, File, InputStream}
import java.nio.file.Files
import io.casperlabs.client.configuration.Options.DeployOptions
import io.casperlabs.casper.consensus.Deploy.{Arg, Code}, Code.Contract
import io.casperlabs.crypto.codec.Base16
import org.apache.commons.io._

final case class ConnectOptions(
    host: String,
    portExternal: Int,
    portInternal: Int,
    nodeId: Option[String]
)

/** Options to capture all the possible ways of passing one of the session or payment contracts. */
final case class CodeConfig(
    // Point at a file on disk.
    file: Option[File],
    // Hash of a stored contract.
    hash: Option[String],
    // Name of a stored contract.
    name: Option[String],
    // URef of a stored contract.
    uref: Option[String],
    // Arguments parsed from JSON
    args: Option[Seq[Arg]],
    // Name of a pre-packaged contract in the client JAR.
    resource: Option[String] = None
)
object CodeConfig {
  val empty = CodeConfig(None, None, None, None, None, None)
}

/** Encapsulate reading session and payment contracts from disk or resources
  * before putting them into the the format expected by the API.
  */
final case class DeployConfig(
    sessionOptions: CodeConfig,
    paymentOptions: CodeConfig,
    nonce: Long,
    gasPrice: Long,
    paymentAmount: Option[BigInt]
) {
  def session(defaultArgs: Seq[Arg] = Nil) = DeployConfig.toCode(sessionOptions, defaultArgs)
  def payment(defaultArgs: Seq[Arg] = Nil) = DeployConfig.toCode(paymentOptions, defaultArgs)

  def withSessionResource(resource: String) =
    copy(sessionOptions = sessionOptions.copy(resource = Some(resource)))
  def withPaymentResource(resource: String) =
    copy(paymentOptions = paymentOptions.copy(resource = Some(resource)))
}

object DeployConfig {
  def apply(args: DeployOptions): DeployConfig =
    DeployConfig(
      sessionOptions = CodeConfig(
        file = args.session.toOption,
        hash = args.sessionHash.toOption,
        name = args.sessionName.toOption,
        uref = args.sessionUref.toOption,
        args = args.sessionArgs.toOption.map(_.args)
      ),
      paymentOptions = CodeConfig(
        file = args.payment.toOption,
        hash = args.paymentHash.toOption,
        name = args.paymentName.toOption,
        uref = args.paymentUref.toOption,
        args = args.paymentArgs.toOption.map(_.args)
      ),
      nonce = args.nonce(),
      gasPrice = args.gasPrice(),
      paymentAmount = args.paymentAmount.toOption
    )

  val empty = DeployConfig(CodeConfig.empty, CodeConfig.empty, 0, 0, None)

  /** Produce a Deploy.Code DTO from the options.
    * 'defaultArgs' can be used by specialized commands such as `transfer` and `unbond`
    * to pass arguments they captured via dedicated CLI options, e.g. `--amount`, but
    * if the user sends explicit arguments via `--session-args` or `--payment-args`
    * they take precedence. This allows overriding the built-in contracts with custom ones.
    */
  private def toCode(opts: CodeConfig, defaultArgs: Seq[Arg]): Code = {
    val contract = opts.file.map { f =>
      val wasm = ByteString.copyFrom(Files.readAllBytes(f.toPath))
      Contract.Wasm(wasm)
    } orElse {
      opts.hash.map { x =>
        Contract.Hash(ByteString.copyFrom(Base16.decode(x)))
      }
    } orElse {
      opts.name.map { x =>
        Contract.Name(x)
      }
    } orElse {
      opts.uref.map { x =>
        Contract.Uref(ByteString.copyFrom(Base16.decode(x)))
      }
    } orElse {
      opts.resource.map { x =>
        val wasm =
          ByteString.copyFrom(consumeInputStream(getClass.getClassLoader.getResourceAsStream(x)))
        Contract.Wasm(wasm)
      }
    } getOrElse {
      Contract.Empty
    }

    val args = opts.args getOrElse defaultArgs

    Code(contract = contract, args = args)
  }

  private def consumeInputStream(is: InputStream): Array[Byte] = {
    val baos = new ByteArrayOutputStream()
    IOUtils.copy(is, baos)
    baos.toByteArray
  }
}

sealed trait Configuration

final case class MakeDeploy(
    from: Option[String],
    publicKey: Option[File],
<<<<<<< HEAD
    sessionCode: File,
    paymentCode: File,
    gasPrice: Long,
=======
    deployConfig: DeployConfig,
>>>>>>> 3c9e6f9e
    deployPath: Option[File]
) extends Configuration

final case class SendDeploy(
    deploy: Array[Byte]
) extends Configuration

final case class Deploy(
    from: Option[String],
<<<<<<< HEAD
    sessionCode: File,
    paymentCode: Option[File],
=======
    deployConfig: DeployConfig,
>>>>>>> 3c9e6f9e
    publicKey: Option[File],
    privateKey: Option[File]
) extends Configuration

/** Client command to sign a deploy.
  */
final case class Sign(
    deploy: Array[Byte],
    signedDeployPath: Option[File],
    publicKey: File,
    privateKey: File
) extends Configuration

final case object Propose extends Configuration

final case class ShowBlock(blockHash: String)   extends Configuration
final case class ShowDeploys(blockHash: String) extends Configuration
final case class ShowDeploy(deployHash: String) extends Configuration
final case class ShowBlocks(depth: Int)         extends Configuration
final case class Bond(
    amount: Long,
<<<<<<< HEAD
    sessionCode: Option[File],
    paymentCode: Option[File],
=======
    deployConfig: DeployConfig,
>>>>>>> 3c9e6f9e
    privateKey: File
) extends Configuration
final case class Transfer(
    amount: Long,
    recipientPublicKeyBase64: String,
<<<<<<< HEAD
    sessionCode: Option[File],
    paymentCode: Option[File],
=======
    deployConfig: DeployConfig,
>>>>>>> 3c9e6f9e
    privateKey: File
) extends Configuration
final case class Unbond(
    amount: Option[Long],
<<<<<<< HEAD
    sessionCode: Option[File],
    paymentCode: Option[File],
=======
    deployConfig: DeployConfig,
>>>>>>> 3c9e6f9e
    privateKey: File
) extends Configuration
final case class VisualizeDag(
    depth: Int,
    showJustificationLines: Boolean,
    out: Option[String],
    streaming: Option[Streaming]
) extends Configuration
final case class Balance(address: String, blockhash: String) extends Configuration

sealed trait Streaming extends Product with Serializable
object Streaming {
  final case object Single   extends Streaming
  final case object Multiple extends Streaming
}

final case class Query(
    blockHash: String,
    keyType: String,
    key: String,
    path: String
) extends Configuration

object Configuration {

  def parse(args: Array[String]): Option[(ConnectOptions, Configuration)] = {
    val options = Options(args)
    val connect = ConnectOptions(
      options.host(),
      options.port(),
      options.portInternal(),
      options.nodeId.toOption
    )
    val conf = options.subcommand.map {
      case options.deploy =>
        Deploy(
          options.deploy.from.toOption,
<<<<<<< HEAD
          options.deploy.session(),
          options.deploy.payment.toOption,
=======
          DeployConfig(options.deploy),
>>>>>>> 3c9e6f9e
          options.deploy.publicKey.toOption,
          options.deploy.privateKey.toOption
        )
      case options.makeDeploy =>
        MakeDeploy(
          options.makeDeploy.from.toOption,
          options.makeDeploy.publicKey.toOption,
<<<<<<< HEAD
          options.makeDeploy.session(),
          options.makeDeploy.payment(),
          options.makeDeploy.gasPrice(),
=======
          DeployConfig(options.makeDeploy),
>>>>>>> 3c9e6f9e
          options.makeDeploy.deployPath.toOption
        )
      case options.sendDeploy =>
        SendDeploy(options.sendDeploy.deployPath())
      case options.signDeploy =>
        Sign(
          options.signDeploy.deployPath(),
          options.signDeploy.signedDeployPath.toOption,
          options.signDeploy.publicKey(),
          options.signDeploy.privateKey()
        )
      case options.propose =>
        Propose
      case options.showBlock =>
        ShowBlock(options.showBlock.hash())
      case options.showDeploys =>
        ShowDeploys(options.showDeploys.hash())
      case options.showDeploy =>
        ShowDeploy(options.showDeploy.hash())
      case options.showBlocks =>
        ShowBlocks(options.showBlocks.depth())
      case options.unbond =>
        Unbond(
          options.unbond.amount.toOption,
<<<<<<< HEAD
          options.unbond.session.toOption,
          options.unbond.paymentPath.toOption,
=======
          DeployConfig(options.unbond),
>>>>>>> 3c9e6f9e
          options.unbond.privateKey()
        )
      case options.bond =>
        Bond(
          options.bond.amount(),
<<<<<<< HEAD
          options.bond.session.toOption,
          options.bond.paymentPath.toOption,
=======
          DeployConfig(options.bond),
>>>>>>> 3c9e6f9e
          options.bond.privateKey()
        )
      case options.transfer =>
        Transfer(
          options.transfer.amount(),
          options.transfer.targetAccount(),
<<<<<<< HEAD
          options.transfer.session.toOption,
          options.transfer.paymentPath.toOption,
=======
          DeployConfig(options.transfer),
>>>>>>> 3c9e6f9e
          options.transfer.privateKey()
        )
      case options.visualizeBlocks =>
        VisualizeDag(
          options.visualizeBlocks.depth(),
          options.visualizeBlocks.showJustificationLines(),
          options.visualizeBlocks.out.toOption,
          options.visualizeBlocks.stream.toOption
        )
      case options.query =>
        Query(
          options.query.blockHash(),
          options.query.keyType(),
          options.query.key(),
          options.query.path()
        )
      case options.balance =>
        Balance(
          options.balance.address(),
          options.balance.blockHash()
        )
    }
    conf map (connect -> _)
  }
}<|MERGE_RESOLUTION|>--- conflicted
+++ resolved
@@ -125,13 +125,7 @@
 final case class MakeDeploy(
     from: Option[String],
     publicKey: Option[File],
-<<<<<<< HEAD
-    sessionCode: File,
-    paymentCode: File,
-    gasPrice: Long,
-=======
-    deployConfig: DeployConfig,
->>>>>>> 3c9e6f9e
+    deployConfig: DeployConfig,
     deployPath: Option[File]
 ) extends Configuration
 
@@ -141,12 +135,7 @@
 
 final case class Deploy(
     from: Option[String],
-<<<<<<< HEAD
-    sessionCode: File,
-    paymentCode: Option[File],
-=======
-    deployConfig: DeployConfig,
->>>>>>> 3c9e6f9e
+    deployConfig: DeployConfig,
     publicKey: Option[File],
     privateKey: Option[File]
 ) extends Configuration
@@ -168,33 +157,18 @@
 final case class ShowBlocks(depth: Int)         extends Configuration
 final case class Bond(
     amount: Long,
-<<<<<<< HEAD
-    sessionCode: Option[File],
-    paymentCode: Option[File],
-=======
-    deployConfig: DeployConfig,
->>>>>>> 3c9e6f9e
+    deployConfig: DeployConfig,
     privateKey: File
 ) extends Configuration
 final case class Transfer(
     amount: Long,
     recipientPublicKeyBase64: String,
-<<<<<<< HEAD
-    sessionCode: Option[File],
-    paymentCode: Option[File],
-=======
-    deployConfig: DeployConfig,
->>>>>>> 3c9e6f9e
+    deployConfig: DeployConfig,
     privateKey: File
 ) extends Configuration
 final case class Unbond(
     amount: Option[Long],
-<<<<<<< HEAD
-    sessionCode: Option[File],
-    paymentCode: Option[File],
-=======
-    deployConfig: DeployConfig,
->>>>>>> 3c9e6f9e
+    deployConfig: DeployConfig,
     privateKey: File
 ) extends Configuration
 final case class VisualizeDag(
@@ -232,12 +206,7 @@
       case options.deploy =>
         Deploy(
           options.deploy.from.toOption,
-<<<<<<< HEAD
-          options.deploy.session(),
-          options.deploy.payment.toOption,
-=======
           DeployConfig(options.deploy),
->>>>>>> 3c9e6f9e
           options.deploy.publicKey.toOption,
           options.deploy.privateKey.toOption
         )
@@ -245,13 +214,7 @@
         MakeDeploy(
           options.makeDeploy.from.toOption,
           options.makeDeploy.publicKey.toOption,
-<<<<<<< HEAD
-          options.makeDeploy.session(),
-          options.makeDeploy.payment(),
-          options.makeDeploy.gasPrice(),
-=======
           DeployConfig(options.makeDeploy),
->>>>>>> 3c9e6f9e
           options.makeDeploy.deployPath.toOption
         )
       case options.sendDeploy =>
@@ -276,35 +239,20 @@
       case options.unbond =>
         Unbond(
           options.unbond.amount.toOption,
-<<<<<<< HEAD
-          options.unbond.session.toOption,
-          options.unbond.paymentPath.toOption,
-=======
           DeployConfig(options.unbond),
->>>>>>> 3c9e6f9e
           options.unbond.privateKey()
         )
       case options.bond =>
         Bond(
           options.bond.amount(),
-<<<<<<< HEAD
-          options.bond.session.toOption,
-          options.bond.paymentPath.toOption,
-=======
           DeployConfig(options.bond),
->>>>>>> 3c9e6f9e
           options.bond.privateKey()
         )
       case options.transfer =>
         Transfer(
           options.transfer.amount(),
           options.transfer.targetAccount(),
-<<<<<<< HEAD
-          options.transfer.session.toOption,
-          options.transfer.paymentPath.toOption,
-=======
           DeployConfig(options.transfer),
->>>>>>> 3c9e6f9e
           options.transfer.privateKey()
         )
       case options.visualizeBlocks =>
